--- conflicted
+++ resolved
@@ -318,20 +318,12 @@
         print('---------------------------')
 
     def _create_anatomical_realization(self, cellTypeSynapseDensities):
-<<<<<<< HEAD
-        '''
-        
-        Create one anatomical realization.
-        Main method for computing synapse/connectivity
-        realization from precomputed synapse densities.
-=======
         '''Create a single anatomical realization of synapses.
 
         This is the main method for computing synapse/connectivity realization.
         Given a pre-computed density field of synapses (see e.g. :py:meth:`~_precompute_column_celltype_synapse_densities`),
         this method samples this density field to create a realization of synapses.
 
->>>>>>> 525b3ccd
         Returns anatomical connectivity map.
         '''
         columns = list(self.cells.keys())
