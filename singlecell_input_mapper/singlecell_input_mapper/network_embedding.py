--- conflicted
+++ resolved
@@ -11,11 +11,7 @@
 from .cell import PointCell
 from . import writer
 from .synapse_mapper import SynapseMapper, SynapseDensity
-<<<<<<< HEAD
-from isf_data_base.dbopen import dbopen
-=======
 from data_base.dbopen import dbopen
->>>>>>> 334cf0e2
 
 
 class NetworkMapper:
