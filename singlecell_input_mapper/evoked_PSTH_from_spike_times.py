--- conflicted
+++ resolved
@@ -4,11 +4,7 @@
 import numpy as np
 import os, os.path
 import glob
-<<<<<<< HEAD
-from isf_data_base import dbopen
-=======
 from data_base import dbopen
->>>>>>> 334cf0e2
 
 # anatomical PC + surround columns (3x3)
 # ranging from (potentially) 1-9, starting at row-1, arc-1,
