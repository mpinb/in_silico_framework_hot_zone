import six
import distributed
import os


def get_user_port_numbers():
    """Read the port numbers defined in SLURM_scripts/user_settings.ini

    Returns:
        dict: port numbers as values, names as keys
    """
    import configparser
    # user-defined port numbers
    __location__ = os.path.realpath(
        os.path.join(os.getcwd(), os.path.dirname(__file__)))
    config = configparser.ConfigParser()
    config.read(os.path.join(__location__, 'user_settings.ini'))
    ports = config['PORT_NUMBERS']
    return ports


def get_client():
    """Gets the distributed.client object if dask has been setup

    Returns:
        Client: the client object
    """
    ports = get_user_port_numbers()
    if six.PY2:
        client_port = ports['dask_client_2']
    else:
        client_port = ports['dask_client_3']

    from socket import gethostbyname, gethostname
    hostname = gethostname()
    ip = gethostbyname(
        hostname
    )  # fetches the ip of the current host, usually "somnalogin01" or "somalogin02"
    if 'soma' in hostname:
        #we're on the soma cluster and have infiniband
        ip_infiniband = ip.replace('100', '102')  # a bit hackish, but it works
        client = distributed.Client(ip_infiniband + ':' + client_port)
    else:
<<<<<<< HEAD
        client = distributed.Client(ip + ':' + client_port)
    return client
=======
        client = distributed.Client(ip+':'+client_port)
    return client

def tear_down_cluster(client):
    import os
    def get_jobid():
        return os.environ['SLURM_JOBID']
    str_ = 'scancel '
    for jid in set(client.run(get_jobid).values()):
        str_ += jid + ' '
    print(str_)
>>>>>>> 0371ad9d
<|MERGE_RESOLUTION|>--- conflicted
+++ resolved
@@ -41,11 +41,7 @@
         ip_infiniband = ip.replace('100', '102')  # a bit hackish, but it works
         client = distributed.Client(ip_infiniband + ':' + client_port)
     else:
-<<<<<<< HEAD
         client = distributed.Client(ip + ':' + client_port)
-    return client
-=======
-        client = distributed.Client(ip+':'+client_port)
     return client
 
 def tear_down_cluster(client):
@@ -55,5 +51,4 @@
     str_ = 'scancel '
     for jid in set(client.run(get_jobid).values()):
         str_ += jid + ' '
-    print(str_)
->>>>>>> 0371ad9d
+    print(str_)