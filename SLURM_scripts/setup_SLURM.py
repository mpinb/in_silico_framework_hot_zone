"""The main file to run a complete setup when submitting a SLURM job

Depending on your needs, it sets up the following things on your requested resources:
On process 0:
    1. The locking server
    2. The dask scheduler, and dask workers
    3. The jupyter server

On all other processes:
    1. Reads and respects the locking configuration setup by process 0
    2. Sets up dask workers that communicate with the dask scheduler on process 0
"""

# coding: utf-8

import fasteners
import os
import sys
import asyncio
import time
import configparser
from SLURM_scripts.setup_locking_server import setup_locking_server, setup_locking_config
from SLURM_scripts.setup_dask import setup_dask_scheduler, setup_dask_workers
from SLURM_scripts.setup_jupyter_server import setup_jupyter_server
from contextlib import contextmanager
import argparse
from SLURM_scripts.nbrun import run_notebook
from socket import gethostbyname, gethostname

class StoreDictKeyPair(argparse.Action):
    """https://stackoverflow.com/questions/29986185/python-argparse-dict-arg
    parsing command-line arguments as a dictionary with argparse
    used for notebook run kwargs (not yet implemented in submit.sh or setup_SLURM)

    """

    def __call__(self, parser, namespace, values, option_string=None):
        my_dict = {}
        for kv in values.split(","):
            k, v = kv.split("=")
            my_dict[k] = eval(v)
        setattr(namespace, self.dest, my_dict)


@contextmanager
def Lock(management_dir):
    # Code to acquire resource, e.g.:
    lock = fasteners.InterProcessLock(os.path.join(management_dir, 'lock'))
    lock.acquire()
    try:
        yield lock
    finally:
        lock.release()


def get_process_number(management_dir):
    with Lock(management_dir) as lock:
        p = lock.path  # this is a regular string in Python 2
        if type(p) == bytes:  # Python 3 returns a byte string as lock.path
            p = p.decode("utf-8")
        p += '_sync'
        if not os.path.exists(p):
            with open(p, 'w') as f:
                pass
        with open(p, 'r') as f:
            x = f.read()
            if x == '':
                x = 0
            else:
                x = int(x)
        with open(p, 'w') as f:
            f.write(str(x + 1))
        print('I am process number {}'.format(x))
    return x


def reset_process_number(management_dir):
    with Lock(management_dir) as lock:
        p = lock.path  # this is a regular string in Python 2
        if type(p) == bytes:  # Python 3 returns a byte string as lock.path
            p = p.decode("utf-8")
        p += '_sync'
        with open(p, 'w') as f:
            f.write('')


def read_user_port_numbers():
    ### setting up user-defined port numbers ###
    __location__ = os.path.realpath(
        os.path.join(os.getcwd(), os.path.dirname(__file__)))
    config = configparser.ConfigParser()
    config.read(os.path.join(__location__, 'user_settings.ini'))
    ports = config['PORT_NUMBERS']
    return ports

<<<<<<< HEAD
async def setup(
    management_dir,
    launch_jupyter_server=True,
    notebook=None,
    nb_kwargs=None,
    sleep=True,
    wait_for_workers=False):
    setup_proc_0 = asyncio.Event()
    if not os.path.exists(management_dir):
=======

def main(management_dir,
         launch_jupyter_server=True,
         notebook=None,
         nb_kwargs=None):
    if os.path.exists(management_dir):
>>>>>>> 153ee5df
        try:
            os.makedirs(management_dir)
        except OSError:  # if another process was faster creating it
            pass
    PROCESS_NUMBER = get_process_number(management_dir)
    PORTS = read_user_port_numbers()

    if PROCESS_NUMBER == 0:
        setup_locking_server(management_dir, PORTS)
        setup_dask_scheduler(
            management_dir,
            PORTS)  # this process creates scheduler.json and scheduler3.json
<<<<<<< HEAD
        
        if launch_jupyter_server:
            setup_jupyter_server(management_dir, PORTS)
        setup_proc_0.set()
    ip = gethostbyname(
        gethostname()
    )  # fetches the ip of the current host, usually "somnalogin01" or "somalogin02"
    os.environ['IP'] = ip
    os.environ['IP_INFINIBAND'] = ip.replace(
        '100', '102')  # a bit hackish, but it works
    if not "IP_MASTER" in os.environ.keys():
        os.environ["IP_MASTER"] = ip
    if not "IP_MASTER_INFINIBAND" in os.environ.keys():
        os.environ["IP_MASTER_INFINIBAND"] = ip.replace('100', '102')
    
=======
        if launch_jupyter_server:
            setup_jupyter_server(management_dir, PORTS)
        # Set the IP adress of whatever node you got assigned as a environment variable
    # TODO: why doesn't this work? It does not seem to be added to the environment variables
    ip = gethostbyname(
        gethostname()
    )  # fetches the ip of the current host, usually "somnalogin01" or "somalogin02"
    os.environ['IP_MAIN'] = ip
    os.environ['IP_INFINIBAND'] = ip.replace(
        '100', '102')  # a bit hackish, but it works

    setup_locking_config(management_dir)
    setup_dask_workers(management_dir)
>>>>>>> 153ee5df

    setup_locking_config(management_dir)
    setup_dask_workers(management_dir, wait_for_workers=wait_for_workers)
    await setup_proc_0.wait()


def run(
    management_dir,
    launch_jupyter_server=True,
    notebook=None,
    nb_kwargs=None,
    sleep=True,
    wait_for_workers=False):
    asyncio.run(
        setup(
            management_dir,
            launch_jupyter_server=launch_jupyter_server,
            notebook=notebook,
            nb_kwargs=nb_kwargs,
            sleep=sleep,
            wait_for_workers=wait_for_workers)
    )
    if notebook is not None and PROCESS_NUMBER == 0:
        run_notebook(notebook, nb_kwargs=nb_kwargs)
        exit(0)  # quit SLURM when notebook has finished running
<<<<<<< HEAD
    elif sleep:
=======
    else:
>>>>>>> 153ee5df
        time.sleep(60 * 60 * 24 * 365)


if __name__ == "__main__":
    parser = argparse.ArgumentParser()
    parser.add_argument('management_dir')  # non-optional positional argument
    parser.add_argument("--nb_kwargs", dest="nb_kwargs_from_cline", action=StoreDictKeyPair, metavar="KEY1=VAL1,KEY2=VAL2...", nargs='?', const=None)
    # parser.add_argument("--nb_suffix", nargs='?', const="-out", default="-out")
    parser.add_argument("--launch_jupyter_server",
                        default=True,
                        action='store_true')
    parser.add_argument('--notebook_name', nargs='?', const="", default=None)
    args = parser.parse_args()

    MANAGEMENT_DIR = args.management_dir
    LAUNCH_JUPYTER_SERVER = args.launch_jupyter_server  # False by default, if left unspecified

    if LAUNCH_JUPYTER_SERVER:
        print("Launching Jupyter server: {}".format(LAUNCH_JUPYTER_SERVER))
    print('using management dir {}'.format(MANAGEMENT_DIR))

    if args.notebook_name is not None:
        print("Running notebook {}".format(args.notebook_name))
        print("with kwargs {}".format(args.nb_kwargs_from_cline))

<<<<<<< HEAD
    run(
=======
    main(
>>>>>>> 153ee5df
        MANAGEMENT_DIR,
        LAUNCH_JUPYTER_SERVER,
        notebook=args.notebook_name,
        nb_kwargs=args.nb_kwargs_from_cline
    )<|MERGE_RESOLUTION|>--- conflicted
+++ resolved
@@ -93,7 +93,6 @@
     ports = config['PORT_NUMBERS']
     return ports
 
-<<<<<<< HEAD
 async def setup(
     management_dir,
     launch_jupyter_server=True,
@@ -103,14 +102,6 @@
     wait_for_workers=False):
     setup_proc_0 = asyncio.Event()
     if not os.path.exists(management_dir):
-=======
-
-def main(management_dir,
-         launch_jupyter_server=True,
-         notebook=None,
-         nb_kwargs=None):
-    if os.path.exists(management_dir):
->>>>>>> 153ee5df
         try:
             os.makedirs(management_dir)
         except OSError:  # if another process was faster creating it
@@ -123,7 +114,6 @@
         setup_dask_scheduler(
             management_dir,
             PORTS)  # this process creates scheduler.json and scheduler3.json
-<<<<<<< HEAD
         
         if launch_jupyter_server:
             setup_jupyter_server(management_dir, PORTS)
@@ -139,21 +129,6 @@
     if not "IP_MASTER_INFINIBAND" in os.environ.keys():
         os.environ["IP_MASTER_INFINIBAND"] = ip.replace('100', '102')
     
-=======
-        if launch_jupyter_server:
-            setup_jupyter_server(management_dir, PORTS)
-        # Set the IP adress of whatever node you got assigned as a environment variable
-    # TODO: why doesn't this work? It does not seem to be added to the environment variables
-    ip = gethostbyname(
-        gethostname()
-    )  # fetches the ip of the current host, usually "somnalogin01" or "somalogin02"
-    os.environ['IP_MAIN'] = ip
-    os.environ['IP_INFINIBAND'] = ip.replace(
-        '100', '102')  # a bit hackish, but it works
-
-    setup_locking_config(management_dir)
-    setup_dask_workers(management_dir)
->>>>>>> 153ee5df
 
     setup_locking_config(management_dir)
     setup_dask_workers(management_dir, wait_for_workers=wait_for_workers)
@@ -179,11 +154,7 @@
     if notebook is not None and PROCESS_NUMBER == 0:
         run_notebook(notebook, nb_kwargs=nb_kwargs)
         exit(0)  # quit SLURM when notebook has finished running
-<<<<<<< HEAD
     elif sleep:
-=======
-    else:
->>>>>>> 153ee5df
         time.sleep(60 * 60 * 24 * 365)
 
 
@@ -209,11 +180,7 @@
         print("Running notebook {}".format(args.notebook_name))
         print("with kwargs {}".format(args.nb_kwargs_from_cline))
 
-<<<<<<< HEAD
     run(
-=======
-    main(
->>>>>>> 153ee5df
         MANAGEMENT_DIR,
         LAUNCH_JUPYTER_SERVER,
         notebook=args.notebook_name,
