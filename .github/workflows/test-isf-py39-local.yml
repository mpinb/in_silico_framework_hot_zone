name: Py 3.9
on:
  pull_request: # run on the PR base to check if the changes work before merging.
    # Note that this will also run upon any activity in the PR
<<<<<<< HEAD
=======
    types: [opened, synchronize]
>>>>>>> 828e5bf3
    paths-ignore:
      - README.md  # don't run workflow when README changes
      - CHANGELOG.md # Should never be edited anyway
      - .gitignore
      - .github/**
  pull_request_target:  # run on PR target after closing the PR
    types:
      - closed
    paths-ignore:
        - README.md  # don't run workflow when README changes
        - CHANGELOG.md # Should never be edited anyway
        - .gitignore
        - .github/**
  workflow_dispatch:

jobs:
  build:
    uses: ./.github/workflows/build-isf.yml
    with:
      py_version: 3.9

  test:
    name: Test Py3.9
    needs: build  # assures there is a build of ISF
    # Assure test runs on whatever runner the build ran on
    # Note that runners are requested based on label, not on name
    # So the runner should have a label equal to its name
    runs-on: ${{ needs.build.outputs.runner_name }}
    defaults:
      run:
        shell: bash -l {0}

    steps:
      - name: Test in-silico-framework for Python 3.9
        run: |
          echo "------------ Preliminary setup for tests -------------"
          echo "Killing all dask processes on ${{ runner.name }} for user $USER (if they exist)"
          echo "Creating tests/logs/ directory..."
          mkdir -p ./tests/logs/
          echo "Removing previous coverage files..."
          if [ -f .coverage.${{ runner.name }}.* ]; then
            echo "Removing previous coverage files..."
            rm .coverage.${{ runner.name }}.*
          fi

          echo "------------ Setting up environment -------------"
          CONDA_TARGET_DIR="$HOME/anaconda_isf3.9"
          source $CONDA_TARGET_DIR/bin/activate
          echo "Using Python: $(which python)"
          export PYTHONPATH=$(pwd):$HOME
          echo $PYTHONPATH

          echo "------------ Configuring Dask -------------"
          name=${{ runner.name }}
          runner_number=$( echo $name | grep -Eo '[0-9]+$' )
          port_number=387${runner_number: -1}6
          bokeh_port=387${runner_number: -1}7
          pkill -U $USER dask-worker
          pkill -U $USER dask-scheduler
          echo "Killing all processes on ports $port_number and $bokeh_port"
          fuser -n tcp -k $port_number 
          fuser -n tcp -k $bokeh_port 
          echo "Launching Dask server on $name"
          echo "Using port $port_number and bokeh port $bokeh_port"

          export DASK_CONFIG=./config/dask_config.yml

          echo "------------ Running tests -------------"
          unset DISPLAY
          if [ ! -d "$HOME/tmp" ]; then
            mkdir $HOME/tmp
          fi
          export TMPDIR=$HOME/tmp
          (dask-scheduler --port=$port_number --bokeh-port=$bokeh_port --host=localhost --preload="import mechanisms, compatibility"> ./tests/logs/dask_scheduler_${{ github.run_id }}.log 2>&1) & \
          (dask-worker localhost:$port_number --nthreads 1 --nprocs 10 --memory-limit=100e15 --local-directory="." > ./tests/logs/dask_workers_${{ github.run_id }}.log 2>&1) & \
          pytest -n 5 -rsx -vv --color=yes --durations=15 --cov-report xml:tests/logs/report_py39.xml --cov=. --dask_server_port $port_number tests || exit 1;
          rm -rf $TMPDIR

      - name: Cleanup dask orphan processes
        if: ${{ always() }}
        run: |
          pkill -U $USER dask-scheduler
          pkill -U $USER dask-worker

      - name: Save test logs as artifacts
        uses: actions/upload-artifact@v3
        if: ${{ always() }} 
        with:
          name: ${{ github.run_id }}_logs
          path: |
            ./tests/logs/

      - name: Upload coverage reports to Codecov
        uses: codecov/codecov-action@v3
        with:
          token: ${{ secrets.CODECOV_TOKEN }}
          files: ./tests/logs/report_py39.xml
          verbose: true # optional (default = false)
      
  docs:
    name: Build documentation
    needs: test 
    runs-on: ["ibs3005", "runner1"]
    defaults:
      run:
        shell: bash -l {0}

    steps:
      - name: Build docs
        run: |
          echo "------------ Setting up environment -------------"
          CONDA_TARGET_DIR="$HOME/anaconda_isf3.9"
          source $CONDA_TARGET_DIR/bin/activate
          echo "Using Python: $(which python)"
          export PYTHONPATH=$(pwd):$HOME
          echo $PYTHONPATH

          echo "------------ Building docs -------------"
          cd docs
          make clean
          make html
          cd ..<|MERGE_RESOLUTION|>--- conflicted
+++ resolved
@@ -2,10 +2,7 @@
 on:
   pull_request: # run on the PR base to check if the changes work before merging.
     # Note that this will also run upon any activity in the PR
-<<<<<<< HEAD
-=======
     types: [opened, synchronize]
->>>>>>> 828e5bf3
     paths-ignore:
       - README.md  # don't run workflow when README changes
       - CHANGELOG.md # Should never be edited anyway
