"""Initialisation file for the barrel_cortex module

This module should contain everything that's related to the entire barrel cortex.
It includes:
    - average_barrel_field_L45_border.am: barrel cortex geometry, to be rendered in AMIRA
    - barrel_cortex.py: contains functions specific to barrel cortex simulations, such as synaptic strength readout, methods to move morphologies in barrel cortex...

Date: 10/01/2023
"""
import pandas as pd
from functools import partial
import numpy as np
import os
import six
# import single_cell_parser as scp # moved to bottom to resolve import error
<<<<<<< HEAD
from isf_data_base import utils
=======
from data_base import utils
>>>>>>> 334cf0e2


def get_EPSP_measurement():
    EPSP_mean = [0.49, 0.49, 0.35, 0.47, 0.46, 0.44, 0.44, 0.571]
    EPSP_med = [0.35, 0.35, 0.33, 0.33, 0.36, 0.31, 0.31, 0.463]
    EPSP_max = [1.9, 1.9, 1.0, 1.25, 1.5, 1.8, 1.8, 1.18]
    celltypes = ['L2', 'L34', 'L4', 'L5st', 'L5tt', 'L6cc', 'L6ct', 'VPM_C2']
    return pd.DataFrame(
        {
            'EPSP_mean_measured': EPSP_mean,
            'EPSP_med_measured': EPSP_med,
            'EPSP_max_measured': EPSP_max
        },
        index=celltypes)

color_cellTypeColorMap = {'L1': 'cyan', 'L2': 'dodgerblue', 'L34': 'blue', 'L4py': 'palegreen',\
                    'L4sp': 'green', 'L4ss': 'lime', 'L5st': 'yellow', 'L5tt': 'orange',\
                    'L6cc': 'indigo', 'L6ccinv': 'violet', 'L6ct': 'magenta', 'VPM': 'black',\
                    'INH': 'grey', 'EXC': 'red', 'all': 'black', 'PSTH': 'blue'}

color_cellTypeColorMap_L6paper = {'L2': '#119fe4', 'L34': '#0037fe', 'L4py': '#94dc7f',\
                    'L4sp': '#66b56d', 'L4ss': '#66b56d', 'L5st': '#ffec00', 'L5tt': '#d8d8d8',\
                    'L6cc': '#ef9f9e', 'L6ccinv': '#e30210', 'L6ct': '#9933fe', 'VPM': '#1d1d1a'}

color_cellTypeColorMap_L6paper_with_INH = {'L2': '#119fe4', 'L34': '#0037fe', 'L4py': '#94dc7f',\
                    'L4sp': '#66b56d', 'L4ss': '#66b56d', 'L5st': '#ffec00', 'L5tt': 'orange',\
                    'L6cc': '#ef9f9e', 'L6ccinv': '#e30210', 'L6ct': '#9933fe', 'VPM': '#1d1d1a', 'INH': '#d8d8d8'}

def synapse_group_function_L6paper(celltype):
    celltype = celltype.split('_')[0]
    if celltype in inhibitory:
        return 'INH'
    else:
        return celltype

color_cellTypeColorMapHotZone = {
    'L23': '#27aae2',
    'L4ss': '#9e1f64',
    'L5tt': '#f7941d',
    'L5st': '#1a75bb',
    'L6CC': '#000000',
    'VPM': '#019444',
    'INT': '#999999'
}

def synapse_group_function_HZpaper(celltype):
    if '_' in celltype:
        celltype = celltype.split('_')[0]
    if celltype in inhibitory or celltype == 'INH':
        key = 'INT'
    elif celltype in ('L4ss', 'L4py', 'L4sp'):
        key = 'L4ss'
    elif celltype == 'L5st':
        key = 'L5st'
    elif celltype == 'L5tt':
        key = 'L5tt'
    elif celltype == 'L6cc':
        key = 'L6CC'
    elif celltype == 'VPM':
        key = 'VPM'
    elif celltype in ('L2', 'L34'):
        key = 'L23'
    elif celltype in ('L6ct', 'L6ccinv'):
        key = 'inactive'
    else:
        raise ValueError(celltype)
    return key

excitatory = [
    'L6cc', 'L2', 'VPM', 'L4py', 'L4ss', 'L4sp', 'L5st', 'L6ct', 'L34',
    'L6ccinv', 'L5tt', 'Generic'
]
inhibitory = [
    'SymLocal1', 'SymLocal2', 'SymLocal3', 'SymLocal4', 'SymLocal5',
    'SymLocal6', 'L45Sym', 'L1', 'L45Peak', 'L56Trans', 'L23Trans',
    'GenericINH', 'INH'
]

#########################################
# transformation tools
#########################################
#p = [[1,2,3], [4,1,2], [1,3,2], [1,1,1], [4,2,5]]


def get_cell_object_from_hoc(hocpath, setUpBiophysics=True):
    import single_cell_parser as scp
    '''returns cell object, which allows accessing points of individual branches'''
    # import singlecell_input_mapper.singlecell_input_mapper.cell
    # ssm = singlecell_input_mapper.singlecell_input_mapper.cell.CellParser(hocpath)
    # ssm.spatialgraph_to_cell()
    # return ssm.cell
    neuron_param = {'filename': hocpath}
    neuron_param = scp.NTParameterSet(neuron_param)
    cell = scp.create_cell(neuron_param, setUpBiophysics=setUpBiophysics)
    return cell


def calculate_point_distance(p1, p2):
    p1, p2 = np.array(p1), np.array(p2)
    return np.sqrt(((p1 - p2)**2).sum())


def get_distance_from_plane(plane_point1, plane_point2, plane_point3,
                            outside_point):
    p1p2 = np.array(plane_point2) - np.array(plane_point1)
    p1p3 = np.array(plane_point3) - np.array(plane_point1)
    n = np.cross(p1p2, p1p3)
    assert len(n) == 3
    if n[2] < 0:
        n = n * -1
    n = n * 1 / (np.sqrt((n**2).sum()))
    c = (n * plane_point1).sum()
    return n, c, (n * outside_point).sum() - c


def norm(x):
    x = np.array(x)
    return x / np.sqrt((x**2).sum())


@utils.cache
def read_barrelfield():
    mapping_label_id = {'A1': 13, 'A2': 14, 'A3': 15, 'A4': 16,\
                        'B1': 18, 'B2': 19, 'B3': 20, 'B4': 21,\
                        'C1': 23, 'C2': 24, 'C3': 25, 'C4': 26, 'C5': 27, 'C6': 28,\
                        'D1': 30, 'D2': 31, 'D3': 32, 'D4': 33, 'D5': 34, 'D6': 35,\
                        'E1': 37, 'E2': 38, 'E3': 39, 'E4': 40, 'E5': 41, 'E6': 42, \
                        'Alpha': 44, 'Beta': 45, 'Gamma': 46, 'Delta': 47}
    mapping_id_position = [
        44, 13, 14, 15, 16, 45, 18, 19, 20, 21, 46, 23, 24, 25, 26, 47, 30, 31,
        32, 33, 37, 38, 39, 40
    ]
    mapping_id_position = {x: lv for lv, x in enumerate(mapping_id_position)}
    n_edge_points = 37
    edge_points = six.StringIO()
    average_barrel_field_path = os.path.join(
        os.path.dirname(__file__), 'average_barrel_field_L45_border.am')
    with open(average_barrel_field_path) as f:
        skip = True
        for l in f.readlines():
            if not skip:
                edge_points.write(l)
                if not l.strip():
                    break
            if l.strip() == '@6':
                skip = False
    edge_points.seek(0)
    edge_points = pd.read_csv(edge_points, names=['raw'], sep='\t')
    edge_points = edge_points.apply(
        lambda x: pd.Series(x.raw.split(' '))[:3].astype(float), axis=1)
    #edge_points = edge_points.dropna()

    invert_dict = lambda my_map: dict((v, k) for k, v in six.iteritems(my_map))

    def get_edge_points_by_label(label):
        id_ = mapping_label_id[label]
        position = mapping_id_position[id_] * 37
        return edge_points

    label_column = []
    for lv in sorted(invert_dict(mapping_id_position).keys()):
        id_ = invert_dict(mapping_id_position)[lv]
        label = invert_dict(mapping_label_id)[id_]
        label_column.extend([label] * n_edge_points)

    edge_points['label'] = label_column
    barrel_center_points = edge_points.groupby('label').apply(np.mean)

    def fun(x):
        x = x.drop('label', axis=1).iloc[[0, 10, 20, 30]].values.tolist()
        n, c, dist = get_distance_from_plane(*x)
        assert dist < 0.01
        return pd.Series(n)

    z_axis = edge_points.groupby('label').apply(fun)

    return edge_points, barrel_center_points, z_axis


def convertible_to_float(x):
    try:
        float(x)
        return True
    except:
        return False


def construct_pt3add(values):
    values = tuple(values)
    return "{pt3dadd(%.6f, %.6f, %.6f, %.6f)}\n" % values


def extract_pt3add(line, selfcheck=False):
    line_dummy = line.replace('(', ' ').replace(')', ' ').replace(',',
                                                                  ' ').split()
    values = [float(s) for s in line_dummy if convertible_to_float(s)]
    if selfcheck:
        if not line.replace(" ", "") == construct_pt3add(values).replace(
                " ", ""):
            raise ValueError("Can't reproduce input %s, result would be %s" %
                             (line, construct_pt3add(values)))
    return values


def transform_point(p, x, y, z, coordinate_system=None):
    x_, y_, z_ = get_xyz(coordinate_system)
    return np.array(p) + x * x_ + y * y_ + z * z_


def get_soma_centroid(hocpath):
<<<<<<< HEAD
    from isf_data_base.utils import silence_stdout
=======
    from data_base.utils import silence_stdout
>>>>>>> 334cf0e2
    source_soma_points = get_cell_object_from_hoc(hocpath).soma.pts
    soma_centroid = np.array(source_soma_points).mean(axis=0)
    return soma_centroid


def move_hoc_xyz(hocpath, x, y, z, outpath=None, coordinate_system='D2'):
    '''moves hoc morphology in xyz directions in the coordinate system of the specified barrel.
    Cave: The coordinate system might be different from Roberts definition of local coordinate systems.
    It is generated as follows:
    - z is the local z axis of the column 
    - x has the same orientation as in the global coordinate system, but is tilted in 
    its z component to be orthogonal on the locaal z axis.
    - y is orthogonal to both, roughly pointing in the y direction of the global coordinate system
    '''
    out = []
    with open(hocpath, 'r') as f:
        for line in f.readlines():
            if 'pt3dadd' in line:
                values = extract_pt3add(line)
                v = transform_point(values[:3], x, y, z, coordinate_system)
                line = construct_pt3add(list(v) + [values[3]])
            out.append(line)
    if outpath is None:
        return out
    else:
        if not os.path.exists(os.path.dirname(outpath)):
            os.makedirs(os.path.dirname(outpath))
        with open(outpath, 'w') as f:
            f.writelines(out)


def move_hoc_absolute(hocpath, x, y, z, outpath=None):
    '''moves hoc morphology such that soma centroid is at absolute position x,y,z.
    The coordinates must be in the global coordinate system, i.e. D2
    '''
    out = []
    # transform to relative coordinates
    x, y, z = np.array([x, y, z]) - get_soma_centroid(hocpath)
    move_hoc_xyz(hocpath, x, y, z, outpath=outpath, coordinate_system='D2')


def move_hoc_to_hoc(
    hoc_in,
    hoc_reference,
    outpath=None,
):
    centroid_in = get_soma_centroid(hoc_in)
    centroid_reference = get_soma_centroid(hoc_reference)
    x, y, z = centroid_reference - centroid_in
    move_hoc_xyz(hoc_in, x, y, z, outpath=outpath, coordinate_system='D2')


@utils.cache
def get_xyz(column):
    '''returns base vectors were 
    - z is the local z axis of the column 
    - x has the same orientation as in the global coordinate system, but is tilted in 
    its z component to be orthogonal on the locaal z axis.
    - y is orthogonal to both, roughly pointing in the y direction of the 
    global coordinate system'''
    edge_points, barrel_center_points, z_axis = read_barrelfield()
    n = z_axis.loc[column].values
    x_ = norm([1, 0, -n[0] / n[2]])
    z_ = n
    y_ = norm(np.cross(z_, x_))
    return x_, y_, z_


#np.testing.assert_almost_equal(get_xyz('D2')[0], [1,0,0])
#np.testing.assert_almost_equal(get_xyz('D2')[1], [0,1,0])
#np.testing.assert_almost_equal(get_xyz('D2')[2], [0,0,1])


def get_distance_below_L45_barrel_surface(p, barrel='C2'):
    '''distance below L45 surface of individual barrel'''
    edge_points, barrel_center_points, z_axis = read_barrelfield()
    three_points = edge_points[edge_points.label == barrel].drop(
        'label', axis=1).iloc[[0, 10, 20]].values.tolist()
    return get_distance_from_plane(*(three_points + [p]))[-1]


def get_distance_below_L45_surface(p):
    '''surface is interpolated from barrel center points'''
    edge_points, barrel_center_points, z_axis = read_barrelfield()
    three_nearest_points = barrel_center_points.apply(
        lambda x: calculate_point_distance(x.values, p),
        axis=1).sort_values().index[:3].values
    three_nearest_points = barrel_center_points.loc[
        three_nearest_points].values.tolist()
    return get_distance_from_plane(*(three_nearest_points + [p]))[-1]


def get_z_coordinate_necessary_to_put_point_in_specified_depth(
    p,
    depth,
    coordinate_system_z_move='C2',
    measure_fun=partial(get_distance_below_L45_barrel_surface, barrel='C2')):
    d0 = measure_fun(transform_point(p, 0, 0, 0, coordinate_system_z_move))
    d1 = measure_fun(transform_point(p, 0, 0, 1, coordinate_system_z_move))
    current_depth = measure_fun(p)
    return (depth - current_depth) / (d1 - d0)


def correct_hoc_depth(hoc_in,
                      hoc_reference_or_depth,
                      coordinate_system_z_move='C2',
                      measure_fun=partial(get_distance_below_L45_barrel_surface,
                                          barrel='C2'),
                      outpath=None):
    ''' Variables:
    reference_depth_or_hoc: depth in which to put morphology, either specified through float or 
        a path to a hoc morphology from which the soma centroid position will be extracted and used as depth
    coordinate_system_z_move: which z axis to choose to move the morphology. 
        Must be one of the barrels ('C1', 'Alpha', ...)
    measure_fun: function that receives a point and returns a depth. Typical choices:
        partial(get_distance_below_L45_barrel_surface, barrel = 'C2')
        get_distance_below_L45_surface
    '''
    if isinstance(hoc_reference_or_depth, str):
        centroid_reference = get_soma_centroid(hoc_reference_or_depth)
        depth = measure_fun(centroid_reference)
    else:
        depth = hoc_reference_or_depth
    centroid = get_soma_centroid(hoc_in)
    z = get_z_coordinate_necessary_to_put_point_in_specified_depth(
        centroid,
        depth,
        coordinate_system_z_move=coordinate_system_z_move,
        measure_fun=measure_fun)
    move_hoc_xyz(hoc_in,
                 0,
                 0,
                 z,
                 outpath=outpath,
                 coordinate_system=coordinate_system_z_move)


def get_3x3_C2_soma_centroids():
    return {
        'B1border': [
            -201.46530018181818, 470.56739184090895, -386.4753397045454
        ],
        'B2border': [
            -117.62110088636364, 507.9633913863634, -393.07710399999996
        ],
        'B3border': [
            -30.016312340909096, 467.9283842500001, -392.9739968863636
        ],
        'C1border': [
            -241.86630115909094, 391.47840263636357, -378.67699979545455
        ],
        'C2center': [
            -119.4026019318182, 389.5003752045455, -384.52578529545457
        ],
        'C3border': [3.061196454545454, 388.32438034090904, -388.4764383863637],
        'D1border': [
            -203.98930222727276, 304.5671781818183, -374.7777994090909
        ],
        'D2border': [-121.2830036590909, 265.8940825, -374.7777383863637],
        'D3border': [
            -37.46331304545455, 300.5537810227273, -378.67699979545455
        ]
    }


def create_3x3(hocpath_C2, outdir):
    for name, centroid in six.iteritems(get_3x3_C2_soma_centroids()):
        x, y, z = centroid
        outpath = os.path.join(outdir, name + '.hoc')
        move_hoc_absolute(hocpath_C2, x, y, z, outpath=outpath)
        correct_hoc_depth(hoc_in=outpath,
                          hoc_reference_or_depth=hocpath_C2,
                          coordinate_system_z_move='C2',
                          measure_fun=partial(
                              get_distance_below_L45_barrel_surface,
                              barrel='C2'),
                          outpath=outpath)


#import getting_started
#hocpath = scp.build_parameters(getting_started.neuronParam).neuron.filename
#with utils.mkdtemp() as d:
#    create_3x3(hocpath, d)
#    print os.listdir(d)


def create_9x9(hocpath_C2, outdir):
    centroids = get_3x3_C2_soma_centroids()
    name = 'C2center'
    x, y, z = centroids[name]
    outpath = os.path.join(outdir, 'x_0_y_0.hoc')
    move_hoc_absolute(hocpath_C2, x, y, z, outpath=outpath)
    correct_hoc_depth(hoc_in=outpath,
                      hoc_reference_or_depth=hocpath_C2,
                      coordinate_system_z_move='C2',
                      measure_fun=partial(get_distance_below_L45_barrel_surface,
                                          barrel='C2'),
                      outpath=outpath)
    for x in range(-200, 250, 50):
        for y in range(-200, 250, 50):
            outpath2 = os.path.join(outdir, 'x_{}_y_{}.hoc'.format(x, y))
            move_hoc_xyz(outpath,
                         x,
                         y,
                         0,
                         outpath=outpath2,
                         coordinate_system='C2')


#import getting_started
#hocpath = scp.build_parameters(getting_started.neuronParam).neuron.filename
#with utils.mkdtemp() as d:
#    create_9x9(hocpath, d)
#    print os.listdir(d)


def create_SuC(hocpath_C2, outdir):
    centroids = get_3x3_C2_soma_centroids()
    name = 'C2center'
    x, y, z = centroids[name]
    outpath = os.path.join(outdir, 'x_0_y_0.hoc')
    move_hoc_absolute(hocpath_C2, x, y, z, outpath=outpath)
    correct_hoc_depth(hoc_in=outpath,
                      hoc_reference_or_depth=hocpath_C2,
                      coordinate_system_z_move='C2',
                      measure_fun=partial(get_distance_below_L45_barrel_surface,
                                          barrel='C2'),
                      outpath=outpath)
    for x in range(-600, 800, 100):
        for y in range(-500, 700, 100):
            outpath2 = os.path.join(outdir, 'x_{}_y_{}.hoc'.format(x, y))
            move_hoc_xyz(outpath,
                         x,
                         y,
                         0,
                         outpath=outpath2,
                         coordinate_system='C2')
            correct_hoc_depth(outpath2,
                              outpath,
                              coordinate_system_z_move='C2',
                              measure_fun=get_distance_below_L45_surface,
                              outpath=outpath2)


#import getting_started
#hocpath = scp.build_parameters(getting_started.neuronParam).neuron.filename
#with utils.mkdtemp() as d:
#    create_SuC(hocpath, d)
#    print os.listdir(d)

# import Interface as I<|MERGE_RESOLUTION|>--- conflicted
+++ resolved
@@ -13,11 +13,7 @@
 import os
 import six
 # import single_cell_parser as scp # moved to bottom to resolve import error
-<<<<<<< HEAD
-from isf_data_base import utils
-=======
 from data_base import utils
->>>>>>> 334cf0e2
 
 
 def get_EPSP_measurement():
@@ -228,11 +224,7 @@
 
 
 def get_soma_centroid(hocpath):
-<<<<<<< HEAD
-    from isf_data_base.utils import silence_stdout
-=======
     from data_base.utils import silence_stdout
->>>>>>> 334cf0e2
     source_soma_points = get_cell_object_from_hoc(hocpath).soma.pts
     soma_centroid = np.array(source_soma_points).mean(axis=0)
     return soma_centroid
