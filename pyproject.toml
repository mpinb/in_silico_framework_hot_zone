--- conflicted
+++ resolved
@@ -16,11 +16,7 @@
 
 [tool.pixi.system-requirements]
 libc = "2.17"
-<<<<<<< HEAD
-linux = "3.10"
-=======
 linux = "3.10.0"
->>>>>>> b90ea5f4
 
 [tool.pixi.dependencies]
 # default conda dependencies
