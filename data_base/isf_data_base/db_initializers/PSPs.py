"""
I think this is used for the somatic summation model?
I currently leave this undocumented until I (or someone else) can properly document this.
- Bjorge 2024-11-12

:skip-doc:
"""

import os
import single_cell_parser as scp
<<<<<<< HEAD
from data_base.dbopen import create_modular_db_path, resolve_db_path
from data_base.isf_data_base.IO.LoaderDumper import pandas_to_parquet
=======
from data_base.dbopen import create_db_path, resolve_db_path
from data_base.isf_data_base.IO.LoaderDumper import pandas_to_msgpack
# from data_base.isf_data_base.IO.LoaderDumper import pandas_to_parquet
>>>>>>> 60a8a243


def get_confile_form_network_param(n):
    """Fetch the :ref:`con_file_format` file from a network parameters object.
    
    Args:
        n (:py:class:`~single_cell_parser.network_parameters.NetworkParameters`): The network parameters object.
        
    See also:
        The :ref:`network_parameters_format` format.
    """
    confile = set(
        [n.network[k].synapses.connectionFile for k in list(n.network.keys())])
    synfile = set([
        n.network[k].synapses.distributionFile for k in list(n.network.keys())
    ])
    assert len(confile) == 1
    assert len(synfile) == 1
    assert list(confile)[0][:-4] == list(synfile)[0][:-4]
    return list(confile)[0]


def get_parameterfiles_df_with_confile_and_neuron_param_path(db):
    """Parse the parameterfiles database and add the ``confile`` and ``neuron_param_dbpath`` columns.
    
    Args:
        db (:py:class:`~data_base.isf_data_base.isf_data_base.ISFDataBase`): The database object.
        
    Returns:
        :py:class:`pandas.DataFrame`: The parameterfiles dataframe with the additional columns ``confile`` and ``neuron_param_db``
    """
    parameterfiles = db['parameterfiles']
    f = db['parameterfiles_network_folder']
    map_to_confilepath = {}
    for ff in os.listdir(f):
        if ff == 'Loader.pickle':
            continue
        n = scp.build_parameters(os.path.join(f, ff))
        map_to_confilepath[ff] = get_confile_form_network_param(n)
    import six
    parameterfiles['confile'] = parameterfiles.hash_network.map(
        map_to_confilepath)
    map_to_parampath = {
        v: create_modular_db_path(os.path.join(db['parameterfiles_cell_folder'], v))
        for k, v, in six.iteritems(parameterfiles.hash_neuron.drop_duplicates())
    }
    parameterfiles['neuron_param_dbpath'] = parameterfiles['hash_neuron'].map(
        map_to_parampath)
    map_to_parampath = {
        v:
            create_modular_db_path(
                os.path.join(db['parameterfiles_network_folder'], v)) for k, v,
        in six.iteritems(parameterfiles.hash_network.drop_duplicates())
    }
    parameterfiles['network_param_dbpath'] = parameterfiles[
        'hash_network'].map(map_to_parampath)
    return parameterfiles


def get_PSP_determinants_from_db(db):
    '''Get the combinations of :ref:`cell_parameters_format` files and network embeddings for which 
    PSPs need to be computed
    
    For a given somatic summation model, the PSPs are computed for all combinations of
    network embeddings and neuron models present in the simrun-initialized database.
    
    Args:
        db (:py:class:`~data_base.isf_data_base.isf_data_base.ISFDataBase`): 
            The simrun-initialized database object.
            
    Returns:
        :py:class:`pandas.DataFrame`: The dataframe with the columns ``confile`` and ``neuron_param_dbpath``.
        
    See also:
        :py:meth:`~data_base.isf_data_base.db_initializers.load_simrun_general.init`
        for initializing a database with :py:mod:`simrun` data.    
    '''
    parameterfiles = get_parameterfiles_df_with_confile_and_neuron_param_path(
        db)
    return parameterfiles[['confile', 'neuron_param_dbpath']].drop_duplicates().reset_index(drop=True)


def init(
    db,
    client=None,
    description_key=None,
    PSPClass=None,
    PSPClass_kwargs={}):
    '''Calculate the PSPs for all network embeddings and neuron models present in the simrun-initialized database.
    
    The PSPs are calculated using :paramref:`PSPClass`. 
    This can e.g. be a class defined in :py:mod:`~simrun.PSP_with_modification`.
    This class will be initialized as follows for all neuron_param and confile::
    
        >>> psp_class_instance = PSPClass(neuron_param, confile, **PSPClass_kwargs)
        
    :paramref:`PSPClass` needs to provide a ``get`` method that returns a :py:class:`~simrun.synaptic_strength_fitting.PSPs` object, 
    The :py:class:`~simrun.synaptic_strength_fitting.PSPs` object is executed and saved to :paramref:`db` under the following key::
    
        >>> db['PSPs']['description_key', PSPClass.__name__, 'neuron_param_path', 'confile_path']
    
    See also:
        :py:meth:`~data_base.isf_data_base.db_initializers.load_simrun_general.init`
        for initializing a database with :py:mod:`simrun` data.
    '''
    pdf = get_PSP_determinants_from_db(db)
    pspdb = db.create_sub_db('PSPs', raise_=False)
    pspdb.set(
        'parameterfiles',
        get_parameterfiles_df_with_confile_and_neuron_param_path(db),
        dumper=pandas_to_msgpack)
    psps_out = []
    keys_out = []
    for index, row in pdf.iterrows():
        print('setting up computation of PSPs for network embedding ', row.confile, \
                    ' and biophysical model ', row.neuron_param_dbpath)
        print('corresponding to ', resolve_db_path(row.confile), \
                    resolve_db_path(row.neuron_param_dbpath))
        neuron_param = resolve_db_path(row.neuron_param_dbpath)
        psp = PSPClass(scp.build_parameters(neuron_param), row.confile,
                       **PSPClass_kwargs)
        psp = psp.get()
        psp.run(client)
        psps_out.append(psp)
        keys_out.append((description_key, PSPClass.__name__,
                         row.neuron_param_dbpath, row.confile))
    for k, p in zip(keys_out, psps_out):
        vt = p.get_voltage_and_timing()  # waits till computation is finished
        pspdb[k] = p
<|MERGE_RESOLUTION|>--- conflicted
+++ resolved
@@ -1,147 +1,142 @@
-"""
-I think this is used for the somatic summation model?
-I currently leave this undocumented until I (or someone else) can properly document this.
-- Bjorge 2024-11-12
-
-:skip-doc:
-"""
-
-import os
-import single_cell_parser as scp
-<<<<<<< HEAD
-from data_base.dbopen import create_modular_db_path, resolve_db_path
-from data_base.isf_data_base.IO.LoaderDumper import pandas_to_parquet
-=======
-from data_base.dbopen import create_db_path, resolve_db_path
-from data_base.isf_data_base.IO.LoaderDumper import pandas_to_msgpack
-# from data_base.isf_data_base.IO.LoaderDumper import pandas_to_parquet
->>>>>>> 60a8a243
-
-
-def get_confile_form_network_param(n):
-    """Fetch the :ref:`con_file_format` file from a network parameters object.
-    
-    Args:
-        n (:py:class:`~single_cell_parser.network_parameters.NetworkParameters`): The network parameters object.
-        
-    See also:
-        The :ref:`network_parameters_format` format.
-    """
-    confile = set(
-        [n.network[k].synapses.connectionFile for k in list(n.network.keys())])
-    synfile = set([
-        n.network[k].synapses.distributionFile for k in list(n.network.keys())
-    ])
-    assert len(confile) == 1
-    assert len(synfile) == 1
-    assert list(confile)[0][:-4] == list(synfile)[0][:-4]
-    return list(confile)[0]
-
-
-def get_parameterfiles_df_with_confile_and_neuron_param_path(db):
-    """Parse the parameterfiles database and add the ``confile`` and ``neuron_param_dbpath`` columns.
-    
-    Args:
-        db (:py:class:`~data_base.isf_data_base.isf_data_base.ISFDataBase`): The database object.
-        
-    Returns:
-        :py:class:`pandas.DataFrame`: The parameterfiles dataframe with the additional columns ``confile`` and ``neuron_param_db``
-    """
-    parameterfiles = db['parameterfiles']
-    f = db['parameterfiles_network_folder']
-    map_to_confilepath = {}
-    for ff in os.listdir(f):
-        if ff == 'Loader.pickle':
-            continue
-        n = scp.build_parameters(os.path.join(f, ff))
-        map_to_confilepath[ff] = get_confile_form_network_param(n)
-    import six
-    parameterfiles['confile'] = parameterfiles.hash_network.map(
-        map_to_confilepath)
-    map_to_parampath = {
-        v: create_modular_db_path(os.path.join(db['parameterfiles_cell_folder'], v))
-        for k, v, in six.iteritems(parameterfiles.hash_neuron.drop_duplicates())
-    }
-    parameterfiles['neuron_param_dbpath'] = parameterfiles['hash_neuron'].map(
-        map_to_parampath)
-    map_to_parampath = {
-        v:
-            create_modular_db_path(
-                os.path.join(db['parameterfiles_network_folder'], v)) for k, v,
-        in six.iteritems(parameterfiles.hash_network.drop_duplicates())
-    }
-    parameterfiles['network_param_dbpath'] = parameterfiles[
-        'hash_network'].map(map_to_parampath)
-    return parameterfiles
-
-
-def get_PSP_determinants_from_db(db):
-    '''Get the combinations of :ref:`cell_parameters_format` files and network embeddings for which 
-    PSPs need to be computed
-    
-    For a given somatic summation model, the PSPs are computed for all combinations of
-    network embeddings and neuron models present in the simrun-initialized database.
-    
-    Args:
-        db (:py:class:`~data_base.isf_data_base.isf_data_base.ISFDataBase`): 
-            The simrun-initialized database object.
-            
-    Returns:
-        :py:class:`pandas.DataFrame`: The dataframe with the columns ``confile`` and ``neuron_param_dbpath``.
-        
-    See also:
-        :py:meth:`~data_base.isf_data_base.db_initializers.load_simrun_general.init`
-        for initializing a database with :py:mod:`simrun` data.    
-    '''
-    parameterfiles = get_parameterfiles_df_with_confile_and_neuron_param_path(
-        db)
-    return parameterfiles[['confile', 'neuron_param_dbpath']].drop_duplicates().reset_index(drop=True)
-
-
-def init(
-    db,
-    client=None,
-    description_key=None,
-    PSPClass=None,
-    PSPClass_kwargs={}):
-    '''Calculate the PSPs for all network embeddings and neuron models present in the simrun-initialized database.
-    
-    The PSPs are calculated using :paramref:`PSPClass`. 
-    This can e.g. be a class defined in :py:mod:`~simrun.PSP_with_modification`.
-    This class will be initialized as follows for all neuron_param and confile::
-    
-        >>> psp_class_instance = PSPClass(neuron_param, confile, **PSPClass_kwargs)
-        
-    :paramref:`PSPClass` needs to provide a ``get`` method that returns a :py:class:`~simrun.synaptic_strength_fitting.PSPs` object, 
-    The :py:class:`~simrun.synaptic_strength_fitting.PSPs` object is executed and saved to :paramref:`db` under the following key::
-    
-        >>> db['PSPs']['description_key', PSPClass.__name__, 'neuron_param_path', 'confile_path']
-    
-    See also:
-        :py:meth:`~data_base.isf_data_base.db_initializers.load_simrun_general.init`
-        for initializing a database with :py:mod:`simrun` data.
-    '''
-    pdf = get_PSP_determinants_from_db(db)
-    pspdb = db.create_sub_db('PSPs', raise_=False)
-    pspdb.set(
-        'parameterfiles',
-        get_parameterfiles_df_with_confile_and_neuron_param_path(db),
-        dumper=pandas_to_msgpack)
-    psps_out = []
-    keys_out = []
-    for index, row in pdf.iterrows():
-        print('setting up computation of PSPs for network embedding ', row.confile, \
-                    ' and biophysical model ', row.neuron_param_dbpath)
-        print('corresponding to ', resolve_db_path(row.confile), \
-                    resolve_db_path(row.neuron_param_dbpath))
-        neuron_param = resolve_db_path(row.neuron_param_dbpath)
-        psp = PSPClass(scp.build_parameters(neuron_param), row.confile,
-                       **PSPClass_kwargs)
-        psp = psp.get()
-        psp.run(client)
-        psps_out.append(psp)
-        keys_out.append((description_key, PSPClass.__name__,
-                         row.neuron_param_dbpath, row.confile))
-    for k, p in zip(keys_out, psps_out):
-        vt = p.get_voltage_and_timing()  # waits till computation is finished
-        pspdb[k] = p
+"""
+I think this is used for the somatic summation model?
+I currently leave this undocumented until I (or someone else) can properly document this.
+- Bjorge 2024-11-12
+
+:skip-doc:
+"""
+
+import os
+import single_cell_parser as scp
+from data_base.dbopen import create_db_path, resolve_db_path
+from data_base.isf_data_base.IO.LoaderDumper import pandas_to_msgpack
+# from data_base.isf_data_base.IO.LoaderDumper import pandas_to_parquet
+
+
+def get_confile_form_network_param(n):
+    """Fetch the :ref:`con_file_format` file from a network parameters object.
+    
+    Args:
+        n (:py:class:`~single_cell_parser.network_parameters.NetworkParameters`): The network parameters object.
+        
+    See also:
+        The :ref:`network_parameters_format` format.
+    """
+    confile = set(
+        [n.network[k].synapses.connectionFile for k in list(n.network.keys())])
+    synfile = set([
+        n.network[k].synapses.distributionFile for k in list(n.network.keys())
+    ])
+    assert len(confile) == 1
+    assert len(synfile) == 1
+    assert list(confile)[0][:-4] == list(synfile)[0][:-4]
+    return list(confile)[0]
+
+
+def get_parameterfiles_df_with_confile_and_neuron_param_path(db):
+    """Parse the parameterfiles database and add the ``confile`` and ``neuron_param_dbpath`` columns.
+    
+    Args:
+        db (:py:class:`~data_base.isf_data_base.isf_data_base.ISFDataBase`): The database object.
+        
+    Returns:
+        :py:class:`pandas.DataFrame`: The parameterfiles dataframe with the additional columns ``confile`` and ``neuron_param_db``
+    """
+    parameterfiles = db['parameterfiles']
+    f = db['parameterfiles_network_folder']
+    map_to_confilepath = {}
+    for ff in os.listdir(f):
+        if ff == 'Loader.pickle':
+            continue
+        n = scp.build_parameters(os.path.join(f, ff))
+        map_to_confilepath[ff] = get_confile_form_network_param(n)
+    import six
+    parameterfiles['confile'] = parameterfiles.hash_network.map(
+        map_to_confilepath)
+    map_to_parampath = {
+        v: create_modular_db_path(os.path.join(db['parameterfiles_cell_folder'], v))
+        for k, v, in six.iteritems(parameterfiles.hash_neuron.drop_duplicates())
+    }
+    parameterfiles['neuron_param_dbpath'] = parameterfiles['hash_neuron'].map(
+        map_to_parampath)
+    map_to_parampath = {
+        v:
+            create_modular_db_path(
+                os.path.join(db['parameterfiles_network_folder'], v)) for k, v,
+        in six.iteritems(parameterfiles.hash_network.drop_duplicates())
+    }
+    parameterfiles['network_param_dbpath'] = parameterfiles[
+        'hash_network'].map(map_to_parampath)
+    return parameterfiles
+
+
+def get_PSP_determinants_from_db(db):
+    '''Get the combinations of :ref:`cell_parameters_format` files and network embeddings for which 
+    PSPs need to be computed
+    
+    For a given somatic summation model, the PSPs are computed for all combinations of
+    network embeddings and neuron models present in the simrun-initialized database.
+    
+    Args:
+        db (:py:class:`~data_base.isf_data_base.isf_data_base.ISFDataBase`): 
+            The simrun-initialized database object.
+            
+    Returns:
+        :py:class:`pandas.DataFrame`: The dataframe with the columns ``confile`` and ``neuron_param_dbpath``.
+        
+    See also:
+        :py:meth:`~data_base.isf_data_base.db_initializers.load_simrun_general.init`
+        for initializing a database with :py:mod:`simrun` data.    
+    '''
+    parameterfiles = get_parameterfiles_df_with_confile_and_neuron_param_path(
+        db)
+    return parameterfiles[['confile', 'neuron_param_dbpath']].drop_duplicates().reset_index(drop=True)
+
+
+def init(
+    db,
+    client=None,
+    description_key=None,
+    PSPClass=None,
+    PSPClass_kwargs={}):
+    '''Calculate the PSPs for all network embeddings and neuron models present in the simrun-initialized database.
+    
+    The PSPs are calculated using :paramref:`PSPClass`. 
+    This can e.g. be a class defined in :py:mod:`~simrun.PSP_with_modification`.
+    This class will be initialized as follows for all neuron_param and confile::
+    
+        >>> psp_class_instance = PSPClass(neuron_param, confile, **PSPClass_kwargs)
+        
+    :paramref:`PSPClass` needs to provide a ``get`` method that returns a :py:class:`~simrun.synaptic_strength_fitting.PSPs` object, 
+    The :py:class:`~simrun.synaptic_strength_fitting.PSPs` object is executed and saved to :paramref:`db` under the following key::
+    
+        >>> db['PSPs']['description_key', PSPClass.__name__, 'neuron_param_path', 'confile_path']
+    
+    See also:
+        :py:meth:`~data_base.isf_data_base.db_initializers.load_simrun_general.init`
+        for initializing a database with :py:mod:`simrun` data.
+    '''
+    pdf = get_PSP_determinants_from_db(db)
+    pspdb = db.create_sub_db('PSPs', raise_=False)
+    pspdb.set(
+        'parameterfiles',
+        get_parameterfiles_df_with_confile_and_neuron_param_path(db),
+        dumper=pandas_to_msgpack)
+    psps_out = []
+    keys_out = []
+    for index, row in pdf.iterrows():
+        print('setting up computation of PSPs for network embedding ', row.confile, \
+                    ' and biophysical model ', row.neuron_param_dbpath)
+        print('corresponding to ', resolve_db_path(row.confile), \
+                    resolve_db_path(row.neuron_param_dbpath))
+        neuron_param = resolve_db_path(row.neuron_param_dbpath)
+        psp = PSPClass(scp.build_parameters(neuron_param), row.confile,
+                       **PSPClass_kwargs)
+        psp = psp.get()
+        psp.run(client)
+        psps_out.append(psp)
+        keys_out.append((description_key, PSPClass.__name__,
+                         row.neuron_param_dbpath, row.confile))
+    for k, p in zip(keys_out, psps_out):
+        vt = p.get_voltage_and_timing()  # waits till computation is finished
+        pspdb[k] = p