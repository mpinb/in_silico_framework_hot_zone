--- conflicted
+++ resolved
@@ -441,15 +441,9 @@
     - get_Evaluator ... function, that returns a biophysics_fitting.evaluator.Evaluator object.
     - get_Combiner ... function, that returns a biophysics_fitting.combiner.Combiner object
     
-<<<<<<< HEAD
-    get_Simulator, get_Evaluator, get_Combiner accept the db_setup isf_data_base as argument.
-    
-    This allows, that e.g. the Simular can depend on the isf_data_base. Therefore it is e.g. possible, 
-=======
     get_Simulator, get_Evaluator, get_Combiner accept the db_setup data_base as argument.
     
     This allows, that e.g. the Simular can depend on the data_base. Therefore it is e.g. possible, 
->>>>>>> 334cf0e2
     that the path to the morphology is not saved as absolute path. Instead, fixed parameters can be
     updated accordingly.
     
