--- conflicted
+++ resolved
@@ -1,9 +1,5 @@
 '''
-<<<<<<< HEAD
-A Python translation of the setup for in-silico curernt injection experiments as described in :cite:t:`Hay_Hill_Schürmann_Markram_Segev_2011`.
-=======
 A Python translation of the setup for in-silico curernt injection experiments as described in :cite:t:`Hay_Hill_Schuermann_Markram_Segev_2011`.
->>>>>>> 828e5bf3
 
 Created on Nov 08, 2018
 
@@ -53,11 +49,7 @@
         recSite2 (float): The distance (um) from the soma to the second recording site.
         
     Note:
-<<<<<<< HEAD
-        See :cite:t:`Hay_Hill_Schürmann_Markram_Segev_2011` for more information.
-=======
-        See :cite:t:`Hay_Hill_Schuermann_Markram_Segev_2011` for more information.
->>>>>>> 828e5bf3
+        See :cite:t:`Hay_Hill_Schuermann_Markram_Segev_2011` for more information.
     """
     assert recSite1 is not None
     assert recSite2 is not None
@@ -80,11 +72,7 @@
         recSite (float): The distance (um) from the soma to the apical recording site.
         
     Note:
-<<<<<<< HEAD
-        See :cite:t:`Hay_Hill_Schürmann_Markram_Segev_2011` for more information.
-=======
-        See :cite:t:`Hay_Hill_Schuermann_Markram_Segev_2011` for more information.
->>>>>>> 828e5bf3
+        See :cite:t:`Hay_Hill_Schuermann_Markram_Segev_2011` for more information.
     """
     return {
         'tVec': tVec(cell),
@@ -99,11 +87,7 @@
     This is used to quantify the response of the cell to step currents.
     
     Note:
-<<<<<<< HEAD
-        See :cite:t:`Hay_Hill_Schürmann_Markram_Segev_2011` for more information.
-=======
-        See :cite:t:`Hay_Hill_Schuermann_Markram_Segev_2011` for more information.
->>>>>>> 828e5bf3
+        See :cite:t:`Hay_Hill_Schuermann_Markram_Segev_2011` for more information.
     """
     return {
         'tVec': tVec(cell), 
@@ -126,11 +110,7 @@
         (:class:`~biophysics_fitting.simulator.Simulator`): A simulator object.
         
     Note:
-<<<<<<< HEAD
-        See :cite:t:`Hay_Hill_Schürmann_Markram_Segev_2011` for more information.    
-=======
         See :cite:t:`Hay_Hill_Schuermann_Markram_Segev_2011` for more information.    
->>>>>>> 828e5bf3
     """
     s = hay_complete_default_setup.get_Simulator(fixed_params, step=step)
     s.setup.stim_response_measure_funs = []
@@ -220,11 +200,7 @@
         NotImplementedError: If :paramref:step or :paramref:vInit are set to True.
         
     Note:
-<<<<<<< HEAD
-        See :cite:t:`Hay_Hill_Schürmann_Markram_Segev_2011` for more information.
-=======
-        See :cite:t:`Hay_Hill_Schuermann_Markram_Segev_2011` for more information.
->>>>>>> 828e5bf3
+        See :cite:t:`Hay_Hill_Schuermann_Markram_Segev_2011` for more information.
     """
     e = Evaluator()
     bap = hay_evaluation_python.bAP(**bAP_kwargs)
@@ -264,11 +240,7 @@
         (:class:`~biophysics_fitting.combiner.Combiner`): A combiner object.
         
     Note:
-<<<<<<< HEAD
-        See :cite:t:`Hay_Hill_Schürmann_Markram_Segev_2011` for more information.
-=======
-        See :cite:t:`Hay_Hill_Schuermann_Markram_Segev_2011` for more information.
->>>>>>> 828e5bf3
+        See :cite:t:`Hay_Hill_Schuermann_Markram_Segev_2011` for more information.
     """
     return hay_complete_default_setup.get_Combiner(step=step)
 
