'''
This module concerns itself with setting up a cell with biophysical details and simulation parameters.

The :py:class:`~biophysics_fitting.simulator.Simulator_Setup` class is an inherent attribute of the :py:class:`~biophysics_fitting.simulator.Simulator` class, and should only be accessed as such.
It takes care of equipping a cell with biophysical details, using convenient pd.Series objects as parameter vectors.

The class :py:class:`~biophysics_fitting.simulator.Simulator` is used to transform a parameter vector into simulated voltage traces.
It allows to apply a variety of stimuli to the cell and extract voltage traces.

The results of this module can be used in conjunction with :py:mod:`~biophysics_fitting.evaluator` to iteratively run and evaluate simulations.
'''

import single_cell_parser as scp
from .parameters import param_selector
import time
import logging
logger = logging.getLogger("ISF").getChild(__name__)

__author__ = 'Arco Bast'
__date__ = '2018-11-08'


class Simulator_Setup:
    """Class for setting up cells with biophysical details.
    
    This class is an inherent attribute of the :py:class:`~biophysics_fitting.simulator.Simulator` class, and should only be accessed as such.
    This class concerns with setting up a cell with biophysical details.
    
    Usually, a simulation contains fixed parameters, specific to the cell (e.g. the filename of the morphology)
    and/or stimulus protocol (e.g. recording sites). Such fixed parameters can be defined by adding
    :py:meth:`~biophysics_fitting.parameters.set_fixed_params` to :paramref:`param_modify_funs`. 
    A typical usecase is to use the fixed parameters to specify to soma distance for a voltage trace 
    of the apical dendrite. Make sure that the :py:class:`~biophysics_fitting.simulator.Simulator` :paramref:`stim_run_fun` reads the 
    parameter :paramref:`recSite` and sets up the stimulus accordingly (see :py:class:`~biophysics_fitting.simulator.Simulator`).
    
    Attributes:
        cell_param_generator (callable): A function that generates a :py:class:`~sumatra.parameters.NTParameterSet` cell parameter object.
        cell_param_modify_funs (list): list of functions that modify the cell parameters.
        cell_generator (callable): A function that generates a :py:class:`~single_cell_parser.cell.Cell` object.
        cell_modify_funs (list): List of functions that modify the cell object.
        stim_setup_funs (list): List of functions that set up the stimulus.
        stim_run_funs (list): List of functions that each run a simulation.
        stim_response_measure_funs (list): List of functions that extract voltage traces from the cell.
        params_modify_funs (list): List of functions that modify the biophysical parameter vector.
        check_funs (list): List of functions that check the setup. Useful for debugging.
    
    Example::

        >>> def param_modify_function(params):
        >>>    # alter params
        >>>    return params
           
        >>> def cell_params_generator(params, template):
        >>>    cell_params = template.copy()
        >>>    # Fill in template with params
        >>>    return cell_params
            
        >>> def cell_param_modify_function(cell_params):
        >>>     # alter cell_params
        >>>     return cell_params
            
        >>> def cell_generator(cell_params):
        >>>     return single_cell_parser.create_cell(cell_params)
            
        >>> def cell_modify_functions(cell):
        >>>     # alter cell
        >>>     return cell
            
        >>> s = Simulator() # instantiate simulator object
        >>> fixed_params = {'stim_1.measure_fun.recSite': 835, 'stim_1.stim_setup.dist': 835}
        >>> s.setup.params_modify_funs.append([
            'fixed_params', 
            partial(set_fixed_params, fixed_params=fixed_params)
            ])
        >>> s.setup.cell_param_generator =  cell_params_generator
        >>> s.setup.cell_generator = cell_generator
        >>> s.setup.params_modify_funs.append(['modify_param_1', param_modify_fun])
        >>> s.setup.cell_param_modify_funs.append(['modify_cell_param_1', cell_param_modify_fun])
        >>> s.setup.cell_modify_funs.append(['modify_cell_1', cell_modify_fun])
        
    Notable methods:
    
        >>> s.setup.get(params)
        cell, params
    
    Each function that receives the biophysical parameter vector 
    (i.e. :paramref:`cell_param_modify_funs` and :paramref:`cell_modify_funs`)
    only sees a subset of the parameter vector that is provided by the user. This subset is determined 
    by the name by which the function is registered.
    
    Example::

        >>> params = {
        >>>     'apical_scaling.scale': 2,
        >>>     'ephys.soma.gKv': 0.001,
        >>>     'ephys.soma.gNav': 0.01
        >>>    }

        >>> def scale_apical(params, **kwargs):
        >>>     params['scale'] = kwargs['scale']
        
        >>> def ephys(cell, **kwargs):
        >>>     cell.soma.gKv = kwargs['soma.gKv']
        >>>     cell.soma.gNav = kwargs['soma.Nav']
        
        >>> s.setup.params_modify_funs.append([
            'apical_scaling',  # name must equal the prefix of the parameter, i.e. 'apical_scaling'
            partial(scale_apical, 'scale' = 2)])
        >>> s.setup.cell_modify_funs.append([
            'ephys',  # name must equal the prefix of the parameter, i.e. 'ephys'
            partial(ephys, 'soma.gKv'=1, 'soma.gNav'=2)])
    """
    def __init__(self):
        self.cell_param_generator = None
        self.cell_param_modify_funs = []
        self.cell_generator = None
        self.cell_modify_funs = []
        self.stim_setup_funs = []
        self.stim_run_funs = []
        self.stim_response_measure_funs = []
        self.params_modify_funs = []
        self.check_funs = []

    def check(self):
        if self.cell_param_generator is None:
            raise ValueError('cell_param_generator must be set')
        if self.cell_generator is None:
            raise ValueError('cell_generator must be set')
        self._check_first_element_of_name_is_the_same(self.stim_setup_funs,
                                                      self.stim_run_funs)
        self._check_first_element_of_name_is_the_same(
            self.stim_setup_funs, self.stim_response_measure_funs)
        for fun in self.check_funs:
            fun()
        #if not len(self.stim_setup_funs) == len(self.stim_result_extraction_fun):
        #    raise ValueError('run_fun must be set')

    def _check_not_none(self, var, varname, procedure_descirption):
        if var is None:
            raise ValueError('{} is None after execution of {}. '.format(
                varname, procedure_descirption) +
                             'Please check, that the function returns a value!')

    def _check_first_element_of_name_is_the_same(self, list1, list2):
        # lists are stim_setup_funs, stim_run_funs, response_measure_fun

        # extract names
        names1 = [x[0] for x in list1]
        names2 = [x[0] for x in list2]

        # prefix
        prefix1 = list({x.split('.')[0] for x in names1})
        prefix2 = list({x.split('.')[0] for x in names2})

        assert tuple(sorted(prefix1)) == tuple(sorted(prefix2))

    def get_stims(self):
        return [x[0].split('.')[0] for x in self.stim_run_funs]

    def get_stim_setup_fun_by_stim(self, stim):
        l = [x for x in self.stim_setup_funs if x[0].split('.')[0] == stim]
        assert len(l) == 1
        return l[0]

    def get_stim_run_fun_by_stim(self, stim):
        l = [x for x in self.stim_run_funs if x[0].split('.')[0] == stim]
        assert len(l) == 1
        return l[0]

    def get_stim_response_measure_fun(self, stim):
        l = [
            x for x in self.stim_response_measure_funs
            if x[0].split('.')[0] == stim
        ]
        return l  # [0]

    def get_params(self, params):
        '''Get the modified biophysical parameters.
        Applies each method in :paramref:`params_modify_funs` to the parameter vector.
        
        Args:
            params (pd.Series): The parameter vector.
            
        Returns:
            (pd.Series): Modified parameters.
        '''
        for name, fun in self.params_modify_funs:
            params = fun(params)
        return params

    def get_params_after_cell_generation(self, params,cell):
        '''returns cell parameters that have been modified by the params_modify_funs.'''
        for name, fun in self.params_modify_funs_after_cell_generation:
            params = fun(params,cell)
        return params

    def get_cell_params(self, params):
        '''Get the cell parameters as an NTParameterSet from the parameter vector.
        
        This can be used with :py:meth:`single_cell_parser.create_cell` to
        create a :py:class:`~single_cell_parser.cell.Cell` object.
        This is helpful for inspecting what parameters have effectively been used for the simulation.
        
        Args:
            params (pd.Series): The parameter vector.
            
        Returns:
            NTParameterSet: The cell parameters.
        '''
        params = self.get_params(params)
        cell_param = self.cell_param_generator()
        for name, fun in self.cell_param_modify_funs:
            #print name
            #print len(params), len(param_selector(params, name))
            try:
                cell_param = fun(cell_param, params=param_selector(params, name))
            except Exception as e:
                logger.error("Could not run the cell parameter modify function {} ({})".format(name, fun))
                logger.error(e)
                raise
            self._check_not_none(cell_param, 'cell_param', name)
        return cell_param

    def get_cell_params_with_default_sim_prams(
            self,
            params,
            recordingSites=[],
            tStart=0.0,
            tStop=295,
            dt=0.025,
            Vinit=-75.0,
            T=34.0):
        '''Get a neuron parameter object.
        
        Constructs a complete neuron parameter object that can be used for further simulations with e.g. :py:mod:`simrun`.
        
        Args:
            params (pd.Series): The parameter vector.
            recordingSites ([float]): The recording site (um).
            tStart (float): The start time of the simulation (ms).
            tStop (float): The stop time of the simulation (ms).
            dt (float): The time step of the simulation (ms).
            Vinit (float): The initial voltage (mV).
            T (float): The temperature (Celsius).
            
        Returns:
            NTParameterSet: The neuron parameter object.
        '''
        NTParameterSet = scp.NTParameterSet
        sim_param = {
            'tStart': tStart,
            'tStop': tStop,
            'dt': dt,
            'Vinit': Vinit,
            'T': T,
            'recordingSites': recordingSites
        }
        NMODL_mechanisms = {}
        return NTParameterSet({
            'neuron': self.get_cell_params(params),
            'sim': sim_param,
            'NMODL_mechanisms': NMODL_mechanisms
        })

    def get(self, params):
        '''Get the cell with set up biophysics and params. 
        
        This is the main interfac to set up a cell object with biophysical parameters.
        
        Args:
            params (pd.Series): The parameter vector.
            
        Returns:
            cell, params: The cell object and the parameter vector.
        '''
        params = self.get_params(params) # we need to modify the params before we get the cell params
        cell_params = self.get_cell_params(params)
        #params = self.get_params(params)
        cell = self.cell_generator(cell_params)
        for name, fun in self.cell_modify_funs:
            #print len(param_selector(params, name))
            try:
                cell = fun(cell, params=param_selector(params, name))
            except Exception as e:
                logger.error("Could not run the cell modify function {} ({})\n{}".format(name, fun, e))
                raise
            self._check_not_none(cell, 'cell', name)
<<<<<<< HEAD
        # params = self.get_params_after_cell_generation(params,cell)
=======
>>>>>>> ae7954f0
        return cell, params


class Simulator:
    '''This class can be used to transform a parameter vector into simulated voltage traces.
    
    This is typically done in two steps:
    
    1. Set up a cell with biophysics from a parameter vector. See :py:class:`~biophysics_fitting.simulator.Simulator_Setup`
    2. Apply a variety of stimuli to the cell and extract voltage traces.    
    
    An examplary specification of such a program flow can be found in the module :py:meth:`~biophysics_fitting.hay_complete_default_setup.get_Simulator`.
        
    The usual application is to specify biophysical parameters in a parameter vector and simulate
    current injection responses depending on these parameters.
    
    Attributes:
        setup (:py:class:`~biophysics_fitting.simulator.Simulator_Setup`): A Simulator_Setup object that keeps track of the simulation setup.
    
    Example:
    
        >>> def stim_setup_fun(cell, params):
        >>>     # set up some stimulus
        >>>     return cell
        
        >>> def stim_run_fun(cell, params):
        >>>     # run the simulation
        >>>     return cell
 
        >>> def stim_response_measure_fun(cell, params)
        >>>     # extract voltage traces from the cell
        >>>     # Extract ionic currents from the cell?
        >>>     return result
    
        >>> params = pd.Series({"param1": 1, "param2": 2})
        
        >>> s = Simulator()
        >>> cell, params = s.setup.get(params)
        >>> s.setup.stim_setup_funs.append(
            ['stim_1.setup', stim_setup_fun])
        >>> s.setup.stim_run_funs.append(
            ['stim_1.run', stim_run_fun])
        >>> s.setup.stim_response_measure_funs.append(
            ['stim_1.measure', stim_response_measure_fun])
            
    Often, it is easier to write functions that accept keyword arguments instead of full parameter vectors
    This can be done by using :py:meth:`~biophysics_fitting.parameters.params_to_kwargs`.
    
    Example:
    
        >>> def stim_setup_function(cell, recSite = None):
        >>>    # I dont need the :paramref:`params` argument, but I ask recSite directly
        >>>    # set up current injection at soma distance recSite
        >>>    return cell
            
        >>> s.setup.stim_setup_funs.append([
                BAC.stim_setup, 
                params_to_kwargs(stim_setup_function)
            ])
    
    Notable methods::
    
        >>> s.run(params): returns a dictionary with the specified voltage traces for all stimuli
        {'stim_1': {'tVec': ..., 'vList': [[...], ...]}, 'stim_2': ...}
        
        >>> s.get_simulated_cell(params, stim)
        cell, params  # cell has simulation data
        
        >>> s.setup.get(params):
        cell  # with bipohysics set up
        
        >>> s.setup.get_cell_params(params)
        cell_params
        
        >>> s.setup.get_cell_params_with_default_sim_prams(params, ...)
        neuron_parameter_file
    
    Note:
        The names for stim_setup_funs, stim_run_funs and stim_response_measure_funs need to start
            with the name of the simulus followed by a dot. For each stimulus, each of the three
            functions needs to be defined exactly once. 
    '''

    def __init__(self):
        self.setup = Simulator_Setup()

    def get_simulated_cell(self, params, stim, simulate = True): 
        '''Get the simulated cell.
        
        Args:
            params (pd.Series): The parameter vector of biophysical parameters.
            stim (str): The stimulus to apply.
            simulate (bool): Whether to run the simulation (True), or only set up the simulation (False).
            
        Returns:
            cell, params: The cell object and the parameter vector.
        
        '''
        t = time.time()
        # get cell object with biophysics
        cell, params = self.setup.get(params)
        # set up stimulus
        name, fun = self.setup.get_stim_setup_fun_by_stim(stim)
        #print name, param_selector(params, name)
        fun(cell, params=param_selector(params, name))
        # run simulation
        name, fun = self.setup.get_stim_run_fun_by_stim(stim)
        #print name,param_selector(params, name)
        if simulate:
            cell = fun(cell, params = param_selector(params, name))
            logger.info("simulating {} took {} seconds".format(stim, time.time()-t))
        return cell, params

    def run(self, params, stims=None):
        '''Simulates all stimuli for a given parameter vector.
        
        Args:
            params: The parameter vector.
            stims (str | [str]): which sitmuli to run. Either a str (for one stimulus) or a list of str.
            
        Returns: 
            dict: Dictionary where stim_response_measure_funs names are keys, 
            return values of the stim_response_measure_funs (usually voltage traces) are values.
            
        '''
        if stims is None:
            stims = self.setup.get_stims()
        if isinstance(stims, str):
            stims = [stims]
        self.setup.check()
        out = {}
        for stim in stims:
            cell, params = self.get_simulated_cell(params, stim)
            # extract result
            for name, fun in self.setup.get_stim_response_measure_fun(stim):
                result = fun(cell, params=param_selector(params, name))
                out.update({name: result})
            del cell
        return out


def run_fun(
    cell,
    T=34.0,
    Vinit=-75.0,
    dt=0.025,
    recordingSites=[],
    tStart=0.0,
    tStop=250.0,
    vardt=True,
    silent=True):
    '''Default function to run a simulation.
    
    Args:
        cell: The cell object.
        T (float): The temperature (Celsius).
        Vinit (float): The initial voltage (mV).
        dt (float): The time step (ms).
        recordingSites ([float]): The recording sites (um).
        tStart (float): The start time of the simulation (ms).
        tStop (float): The stop time of the simulation (ms).
        vardt (bool): Whether to use variable time step.
        silent (bool): Whether to suppress output.
        
    Returns:
        :py:class:`~single_cell_parser.cell.Cell`: The cell object, containing simulation data.
    '''
    from sumatra.parameters import NTParameterSet
    sim = {
        'T': T,
        'Vinit': Vinit,
        'dt': dt,
        'recordingSites': recordingSites,
        'tStart': tStart,
        'tStop': tStop
    }
    scp.init_neuron_run(NTParameterSet(sim), vardt=vardt)
    return cell<|MERGE_RESOLUTION|>--- conflicted
+++ resolved
@@ -285,10 +285,6 @@
                 logger.error("Could not run the cell modify function {} ({})\n{}".format(name, fun, e))
                 raise
             self._check_not_none(cell, 'cell', name)
-<<<<<<< HEAD
-        # params = self.get_params_after_cell_generation(params,cell)
-=======
->>>>>>> ae7954f0
         return cell, params
 
 
