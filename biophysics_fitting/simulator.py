--- conflicted
+++ resolved
@@ -306,11 +306,7 @@
     def __init__(self):
         self.setup = Simulator_Setup()
 
-<<<<<<< HEAD
-    def get_simulated_cell(self, params, stim):
-=======
     def get_simulated_cell(self, params, stim, simulate = True): 
->>>>>>> 0371ad9d
         '''returns cell and parameters used to set up cell.
         The cell is simulated with the specified stimulus.
         
@@ -326,14 +322,9 @@
         # run simulation
         name, fun = self.setup.get_stim_run_fun_by_stim(stim)
         #print name,param_selector(params, name)
-<<<<<<< HEAD
-        cell = fun(cell, params=param_selector(params, name))
-        log.info("simulating {} took {} seconds".format(stim, time.time() - t))
-=======
         if simulate:
             cell = fun(cell, params = param_selector(params, name))
             log.info("simulating {} took {} seconds".format(stim, time.time()-t))
->>>>>>> 0371ad9d
         return cell, params
 
     def run(self, params, stims=None):
