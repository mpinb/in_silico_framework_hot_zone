'''Connect and activate presynaptic neuron populations.

This module either creates or reads in an existing network realization, and connects the synapses
to presynaptic cells with known cell type and activity patterns. A network realization 
(or anatomical realization) with known presynaptic origin is referred to as a functional realization.
The result of a network activation is a :ref:`syn_activation_format` file.

Reading existing network realizations
-------------------------------------
Network realizations that have been created with :py:mod:`~singlecell_input_mapper`'s :py:mod:`~singlecell_input_mapper.singlecell_input_mapper.network_embedding`
can be read in here using the method :py:meth:`create_saved_network2`. 
This approach allows for the most fine-grained control over the network realization, as it offloads all the network embedding details to the specialized
:py:mod:`~singlecell_input_mapper.singlecell_input_mapper.network_embedding` module.

Creating new network realizations
---------------------------------
Creating a new network realization from scratch can be done using the ``convergence`` parameter in the
:ref:`network_parameters_format` file.
Convergence is the probability of a connection existing between the :class:`~single_cell_parser.cell.Cell` and a presynaptic cell.
It is specific for each presynaptic cell type, and depends on the postsynaptic cell type.
This approach is used by :py:meth:`~single_cell_parser.network_mapper.NetworkMapper.create_functional_realization`
and :py:meth:`~single_cell_parser.network_mapper.NetworkMapper.create_network`.

See also:
    :py:mod:`~singlecell_input_mapper.singlecell_input_mapper`.
'''

import os
import time
from collections import Sequence
import numpy as np
from .cell import PointCell, SpikeTrain
from . import reader
from . import writer
from .synapse_mapper import SynapseMapper
#import synapse
from neuron import h
import six
import math
import logging

logger = logging.getLogger("ISF").getChild(__name__)

from . import network_modify_functions


class NetworkMapper:
    '''Map active presynaptic cells to a multi-compartmental neuron model.
    
    Attributes:
        cells (dict): dictionary holding all presynaptic cells ordered by cell type.
        connected_cells (dict): dictionary holding indices of all active presynaptic cells ordered by cell type.
        postCell (:class:`single_cell_parser.cell.Cell`): reference to postsynaptic (multi-compartment) cell model.
        nwParam (:class:`sumatra.parameters.NTParameterSet`): network parameter set (see :ref:`network_parameters_format` for more info).
        simParam (:class:`sumatra.parameters.NTParameterSet`): simulation parameter set.
    '''

    def __init__(self, postCell, nwParam, simParam=None):
        '''Initialize NetworkMapper.      

        Args:
            postCell (:class:`single_cell_parser.cell.Cell`): The cell to map synapses onto.
            nwParam (:class:`sumatra.parameters.NTParameterSet`): The network parameter set (see :ref:`network_parameters_format` for more info).
            simParam (:class:`sumatra.parameters.NTParameterSet`): The simulation parameter set. Default: None.
        '''
        self.cells = {}
        self.connected_cells = {}
        self.postCell = postCell
        self.nwParam = nwParam
        self.simParam = simParam
        postCell.network_param = nwParam
        postCell.network_sim_param = simParam

<<<<<<< HEAD
    def create_network(self, synWeightName=None, change=None):
        '''Set up a network from network parameters. 

        Here, these synapses can then be connected to activity sources and activated.

        Steps:

        1. Assign anatomical synapses to postsynaptic cell using :py:meth:`~_assign_anatomical_synapses`.
        2. Create presynaptic cells for these synapses using :py:meth:`~_create_presyn_cells` (multiple synapses can originate from the same presynaptic cell).
        3. Generate activation patters for each presynaptic cell, depending on whether they are a :class:`PointCell` or :class:`SpikeTrain` using :py:meth:`_activate_presyn_cells`.
        4. Connect the presynaptic cells to the anatomical synapses using :py:meth:`~_connect_functional_synapses`.
        5. Connect to spike train sources using :py:meth:`_connect_spike_trains`.

        Args:
            synWeightName (str): Name of the file containing the synapse weights. Default: None.
            change (float): Change in presynaptic release probability. Default: None.

        Returns:
            None. Updates the class attributes (in contrast to :py:meth:`~create_functional_realization, which writes to disk`).
        '''
        logger.info('***************************')
        logger.info('creating network')
        logger.info('***************************')
        self._assign_anatomical_synapses()
        self._create_presyn_cells()
        self._activate_presyn_cells()
        self._connect_functional_synapses()
        spikeTrainWeights = None
        if synWeightName:
            spikeTrainWeights, locations = reader.read_synapse_weight_file(
                synWeightName)
        # awkward temporary implementation of prelease change during simulation time window
        self._connect_spike_trains(spikeTrainWeights, change)
        logger.info('***************************')
        logger.info('network complete!')
        logger.info('***************************')

    def create_saved_network2(self, synWeightName=None, full_network=False):
        '''Recreate a saved network embedding and activate it.
=======
    def create_saved_network2(self, synWeightName=None, full_network=False):
        '''Recreate a network embedding with activity from an existing anatomical reconstruction.
        
        Recreates a network embedding from existing :ref:`con_file_format` files.
>>>>>>> 1e4bddaa

        This is the better, up-to-date version where point cells and spike trains can be integrated into the same presynaptic cell
        Commonly used to assign synapse locations that have been previously generated
        with :py:mod:`~singlecell_input_mapper.singlecell_input_mapper.network_embedding`.

<<<<<<< HEAD
        Here, these synapses can then be connected to activity sources and activated.
        This is the most recent version where point cells and spike trains can be integrated into the same presynaptic cell
=======
        Here, these synapses can then be connected to a multi-compartmental model and activated.

>>>>>>> 1e4bddaa
        
        Steps:

        1. Assigns anatomical synapses to postsynaptic cell using :py:meth:`~_assign_anatomical_synapses`.
        2. Creates presynaptic cells for these synapses using :py:meth:`~_create_presyn_cells` (multiple synapses can originate from the same presynaptic cell).
        3. Generates activation patters for each presynaptic cell, depending on whether they are a :class:`PointCell` or :class:`SpikeTrain` using :py:meth:`_activate_presyn_cells`.
        4. Connects the presynaptic cells to the anatomical synapses using :py:meth:`~_map_complete_anatomical_realization`.
        5. Applies network modify functions (if any) using :py:meth:`_apply_network_modification_functions`.

        Args:
            synWeightName (str): 
                Name of the file containing the synapse weights. Default: None.
            full_network (bool): 
                If True, all synapses are created, even if they were not active. 
                If False, only recreates the synapses that were active, and re-assigns their IDs to be sequential.
                Default: False.
        
        '''
        logger.info('***************************')
        logger.info('creating saved network')
        logger.info('***************************')
        
        self._assign_anatomical_synapses()
        self._create_presyn_cells()
        self._activate_presyn_cells()
        
        weights = None
        if synWeightName:
            weights, locations = reader.read_synapse_weight_file(synWeightName)
        self._map_complete_anatomical_realization(
            weights,
            full_network=full_network)
        self._apply_network_modify_functions()
        logger.info('***************************')
        logger.info('network complete!')
        logger.info('***************************')

<<<<<<< HEAD
    def reconnect_saved_synapses(self, synInfoName, synWeightName=None, include_silent_synapses = False):
        '''Set up a network from a saved :ref:`syn_activation_format` file.

        This method does not only create the synapse locations from previously saved files,
        but also activates them according to the saved activation times.
        This is in contrast to e.g. :py:meth:`~create_saved_network2`, which generates
        the activations from scratch.
        
        Args:
            synInfoName (str): 
                Name of the file containing the synapse activation times.
            synWeightName (str): 
                Name of the file containing the synapse weights. Default: None.
            include_silent_synapses: 
                Also create synapses that were not active. 
                This maintains the synapse id, but maybe slightly slower.
=======
    def _apply_network_modify_functions(self):
        """Apply network modify functions to the network.
        
        Network modification functions are written in the network parameters file by name under the key ``network_modify_functions``.
        They are defined in :py:mod:`single_cell_parser.network_modify_functions`,
        and always take the arguments:
        
        - postCell (:class:`single_cell_parser.cell.Cell`): The postsynaptic cell.
        - networkMapper (:class:`single_cell_parser.network.NetworkMapper`): A network mapper.
        - **params: Additional parameters for the network modification function.
        """
        if 'network_modify_functions' in list(self.nwParam.keys()):
            logger.info('***************************')
            logger.info('applying network modify functions')
            logger.info('***************************')
            dict_ = self.nwParam.network_modify_functions
            for funname, params in six.iteritems(dict_):
                fun = network_modify_functions.get(funname)
                logger.info('Applying network modification function \"', funname, '\" with parameters: ', params)
                fun(self.postCell, self, **params)

    def reconnect_saved_synapses(self, synInfoName, synWeightName=None, include_silent_synapses=False):
        '''Set up saved synapse locations and activation times.
        
        Args:
            synInfoName (str): Name of the file containing the synapse activation info.
            synWeightName (str): Name of the file containing the synapse weight information. Default: None.
            include_silent_synapses: Create synapses that were not active. This maintains the synapse id, but may be slightly slower.
>>>>>>> 1e4bddaa
        '''
        logger.info('***************************')
        logger.info('creating saved network and')
        logger.info('activating synapses with saved times')
        logger.info('***************************')
        
        weights = None
        locations = None
        if synWeightName:
            weights, locations = reader.read_synapse_weight_file(synWeightName)
        
        if isinstance(synInfoName, str):
            synInfo = reader.read_synapse_activation_file(synInfoName)
        else:
            synInfo = synInfoName
        if include_silent_synapses:
            def complete_syn(syn):
                "adds synapses that do not have any activity back in such that synapse ID matches the id of the synapse"
                syn_out = {}
                for syntype in syn:
                    syn_out[syntype] = []
                    syn_id = 0
                    syn_index = 0
                    while True:
                        try:
                            s = syn[syntype][syn_id]
                        except IndexError:
                            break
                        if syn_index < s[0]:
                            syn_out[syntype].append([syn_index, -1, -1, [], -1])
                            syn_index += 1
                        else:
                            syn_out[syntype].append(s)
                            syn_id += 1 
                            syn_index += 1
                return syn_out
            synInfo = complete_syn(synInfo)
        synTypes = list(synInfo.keys())
        for synType in synTypes:
            logger.info(
                'Creating synapses and activation times for cell type {:s}'.
                format(synType))
            synParameters = self.nwParam[synType].synapses
            for receptorType in list(synParameters.receptors.keys()):
                if 'weightDistribution' in synParameters.receptors[
                        receptorType]:
                    weightStr = synParameters.receptors[
                        receptorType].weightDistribution
                    logger.info(
                        '\tAttached {:s} receptor with weight distribution {:s}'
                        .format(receptorType, weightStr))
                else:
                    logger.info(
                        '\tAttached {:s} receptor with weight distribution uniform'
                        .format(receptorType))
            # for syn in synInfo[synType]:
            for i in range(len(synInfo[synType])):
                syn = synInfo[synType][i]
                synID, secID, ptID, synTimes, somaDist = syn
                #                logger.info '\tactivating synapse of type %s' % synType
                #                logger.info '\tsecID: %d' % secID
                #                logger.info '\tptID: %d' % ptID
                #                logger.info '\ttimes: %s' % ','.join([str(t) for t in synTimes])
                newCell = PointCell(synTimes)
                newCell.play()
                if synType not in self.cells:
                    self.cells[synType] = []
                self.cells[synType].append(newCell)
                synx = self.postCell.sections[secID].relPts[ptID]
                newSyn = self.postCell.add_synapse(secID, ptID, synx, synType)
                if weights:
                    newSyn.weight = weights[synType][synID]
                    #===========================================================
                    # testLoc = locations[synType][synID]
                    # if testLoc[0] != secID or testLoc[1] != ptID:
                    #    errstr = 'secID %d != secID %d --- ptID %d != ptID %d' % (testLoc[0], secID, testLoc[1], ptID)
                    #    raise RuntimeError(errstr)
                    #===========================================================
                else:
                    for recepStr in list(synParameters.receptors.keys()):
                        receptor = synParameters.receptors[recepStr]
                        self._assign_synapse_weights(receptor, recepStr, newSyn)
                activate_functional_synapse(
                    newSyn,
                    self.postCell,
                    newCell,
                    synParameters,
                    forceSynapseActivation=True)
        logger.info('***************************')
        logger.info('network complete!')
        logger.info('***************************')

<<<<<<< HEAD
    def create_functional_realization(self):
        '''Create a new functional connectivity realization from an existing network parameter file based on ``convergence``.

        Network parameterfiles already have backlinks to :ref:`con_file_format` files,
        which contain the anatomical realization of the network.
        This method creates its own realizations based on the ``convergence`` parameter in the network parameters,
        and saves the resulting :ref:`con_file_format` file and adapted network parameter file in the working directory.
        It does not assign activity to these presynaptic cells.

        See also:
            :py:meth:`_create_functional_connectivity_map` on how the ``convergence`` parameter is used
            for anatomical realizations.

        Attention:
            Give this functional realization a (somewhat) unique name!   
            then save it at the same location as the anatomical realization,  
            and create a network parameter file with the anatomical and       
            corresponding functional realizations already in it.
                 
        Attention: 
            assumes path names to anatomical realization files     
            work from the working directory! so should be correct relative, or
            preferably absolute paths.

        Returns:
            None. Writes the resulting :ref:`con_file_format` files and adapted 
            :ref:`network_parameter_format` file to disk (in contrast to :py:meth:`~create_network`).
        '''
        allParam = self.nwParam
        self.nwParam = allParam.network
        self._assign_anatomical_synapses()  # reads .syn
        self._create_presyn_cells()
        functionalMap = self._create_functional_connectivity_map()  # uses convergence
        id1 = time.strftime('%Y%m%d-%H%M')
        id2 = str(os.getpid())
        for synType in functionalMap:
            tmpName = self.nwParam[synType].synapses.distributionFile
            splitName = tmpName.split('/')
            anatomicalID = splitName[-1]
            outName = tmpName[:-4]
            outName += '_functional_map_%s_%s.con' % (id1, id2)
            # write .con file
            writer.write_functional_realization_map(
                outName,
                functionalMap[synType],
                anatomicalID)
            allParam.network[synType].synapses.connectionFile = outName
        paramName = allParam.info.name
        paramName += '_functional_map_%s_%s.param' % (id1, id2)
        allParam.info.name += '_functional_map_%s_%s' % (id1, id2)
        allParam.save(paramName)

    def re_init_network(self, replayMode=False):
        """Reinitialize the network for a new simulation run.

        Sets all the presynaptic cells to ``off``.

        See also:
            :py:meth:`~single_cell_parser.cell.Cell.turn_off` for more information on turning cells off.
        
        Args:
            replayMode (bool): 
                Whether or not to destroy the presynaptic cells as well. Default: False.
                Set to False if you want to keep the presynaptic cells for a new simulation run.
                Set to True if you want to recreate a new network realization (not taken care of in this function)."""
=======
    def reconnect_network(self):
        '''Re-configure functional connectivity
        
        .. deprecated:: 0.1.0
           Deprecated in favor of a full anatomical reconstruction.
           This method connects synapses using :py:meth:`~_connect_functional_synapses`, which uses
           randomly assigns presynaptic cells using the ``convergence`` parameter.
        '''
        logger.info('***************************')
        logger.info('re-configuring network')
        logger.info('***************************')
        self._activate_presyn_cells()
        self._connect_functional_synapses()
        self._connect_spike_trains()
        logger.info('***************************')
        logger.info('network complete!')
        logger.info('***************************')

    def re_init_network(self, replayMode=False):
        """Stop the activity of all presynaptic cells.
        
        Args:
            replayMode (bool): 
                If True, also deletes all presynaptic cells, and a new anatomical embedding must be created before running a new simulation. 
                Default: False.
        """
>>>>>>> 1e4bddaa
        for synType in list(self.cells.keys()):
            for cell in self.cells[synType]:
                cell.turn_off()
                # cell.synapseList = None
            if replayMode:
                self.cells[synType] = []

    # Private methods
    
    def _assign_anatomical_synapses(self):
        '''Assigns synapses to postsynaptic cell from :ref:`syn_file_format` files.

        Fetches the correct :ref:`syn_file_format` files from the network parameters.
        Assigns all synapses from these files to the postsynaptic cell.
        
        This is the first step in creating a functional network.
        '''
        loadSynapses = False
        for preType in list(self.nwParam.keys()):
            if preType not in self.postCell.synapses:
                loadSynapses = True
                break
        if loadSynapses:
            for preType in list(self.nwParam.keys()):
                if preType == 'network_modify_functions':  # not a synapse type
                    continue
                logger.info(
                    'mapping anatomical synapse locations for cell type {:s}'.
                    format(preType))
                synapseFName = self.nwParam[preType].synapses.distributionFile
                # ready .syn file
                synDist = reader.read_synapse_realization(synapseFName)
                #                TODO: implement fix that allows mapping of synapses of different
                #                types from the same file in addition to the current setup.
                #                Possible fix follows:
                for synType in list(synDist.keys()):
                    if synType in self.postCell.synapses:
                        synDist.pop(synType)
                    else:
                        logger.info(
                            'mapping anatomical synapse locations for cell type {:s}'
                            .format(synType))
                mapper = SynapseMapper(self.postCell, synDist)
                mapper.map_synapse_realization()
            logger.info('---------------------------')
        else:
            logger.info('anatomical synapse locations already mapped')
            logger.info('---------------------------')

    def _apply_network_modify_functions(self):
        """Apply network modify functions to the network.
        
        Network modify functions can be found in the module :py:mod:`~single_cell_parser.network_modify_functions`,
        and always take the arguments :paramref:`postCell` and a :class:`~single_cell_parser.network.NetworkMapper` object.
        """
        if 'network_modify_functions' in list(self.nwParam.keys()):
            logger.info('***************************')
            logger.info('applying network modify functions')
            logger.info('***************************')
            dict_ = self.nwParam.network_modify_functions
            for funname, params in six.iteritems(dict_):
                fun = network_modify_functions.get(funname)
                logger.info('applying', funname, 'with parameters', params)
                fun(self.postCell, self, **params)

    def _create_presyn_cells(self):
        '''Creates presynaptic cells.
        
        This is the second step in creating a functional network with :py:meth:`create_saved_network2`.
        The synapses should already be created in :py:meth:`_assign_anatomical_synapses` (step 1).
        
        Network parameters contains information on how many presynaptic cells per synapse type there are.
        This method simply creates these cells as :class:`PointCell`s, but provides no further configuration
        to these :class:`PointCell`s.
        '''
        # Check if new cells need to be constructed
        createCells = False
        for preType in list(self.nwParam.keys()):
            if preType not in self.cells:
                createCells = True
                break
        
        # Create PointCells to connect to synapses later on.
        for synType in list(self.nwParam.keys()):
            if synType == 'network_modify_functions':  # not a synapse type
                continue
            nrOfCells = self.nwParam[synType].cellNr
            logger.info('creating {:d} PointCells for cell type {:s}'.format(nrOfCells, synType))
            if createCells:
                self.cells[synType] = [PointCell() for n in range(nrOfCells)]

            # ----- Everything after this is just for verbose output -----
            
            # singlecell_input_mapper.singlecell_input_mapper.network_embedding if self.nwParam[synType].celltype == 'pointcell':
            #      nrOfCells = self.nwParam[synType].cellNr
            #      logger.info 'creating %d PointCells for cell type %s' % (nrOfCells, synType)
            #      if createCells:
            #          self.cells[synType] = [PointCell() for n in xrange(nrOfCells)]
            #  elif self.nwParam[synType].celltype == 'spiketrain':
            #      nrOfSyns = len(self.postCell.synapses[synType])
            #      nrOfCells = self.nwParam[synType].cellNr
            #      logger.info 'creating %d SpikeTrains for cell type %s' % (nrOfCells, synType)
            #      if createCells:
            #           self.cells[synType] = [SpikeTrain() for n in xrange(nrOfCells)]
            #          self.cells[synType] = [PointCell() for n in xrange(nrOfCells)]
            #  else:
            #      errstr = 'Spike source \"%s\" for cell type %s not implemented!' % (self.nwParam[synType].celltype, synType)
            #      raise NotImplementedError(errstr)
            
            # This is just for output, no actual attributes get updated.
            for receptorType in list(self.nwParam[synType].synapses.receptors.keys()):
                # e.g. "glutamate_syn"
                if 'weightDistribution' in self.nwParam[synType].synapses.receptors[receptorType]:
                    weightStr = self.nwParam[synType].synapses.receptors[receptorType].weightDistribution
                    logger.info(
                        '\tAttached {:s} receptor with weight distribution {:s}'
                        .format(receptorType, weightStr))
                else:
                    logger.info(
                        '\tAttached {:s} receptor with weight distribution uniform'
                        .format(receptorType))
        logger.info('---------------------------')

    def _activate_presyn_cells(self):
        '''Create PointCell or SpikeTrain activation patters for each presynaptic cell.

        This is the third step in creating a functional network with :py:meth:`create_saved_network2`.
        The synapses should already be created in :py:meth:`_assign_anatomical_synapses` (step 1) and 
        the presynaptic cells in :py:meth:`_create_presyn_cells` (step 2).
        
        Depending on the cell type of a synapse, this method creates activation patterns for each presynaptic cell:

        1. For :class:`PointCell`: see :py:meth:`_create_pointcell_activities`
        2. For :class:`SpikeTrain`: see :py:meth:`_create_spiketrain_activities`
        '''
        for synType in list(self.nwParam.keys()):  
            # contains list of celltypes in network: 
            # ['L45Peak_D1', 'L45Peak_D2', 'L5tt_B3', 'L45Peak_Delta', 'L2_C1', 'L6ct_E3' ...]
            if synType == 'network_modify_functions':  # not a synapse type
                continue
            if self.nwParam[synType].celltype == 'pointcell':
                self._create_pointcell_activities(synType, self.nwParam[synType])
                """old code:
                # nrOfCells = self.nwParam[synType].cellNr
                # active, = np.where(np.random.uniform(size=nrOfCells) < self.nwParam[synType].activeFrac)
                # try:
                #     dist = self.nwParam[synType].distribution
                # except AttributeError:
                #     logger.info 'WARNING: Could not find attribute \"distribution\" for \"pointcell\" of cell type %s.' % synType
                #     logger.info '         Support of \"pointcell\" without this attribute is deprecated.'
                #     dist = 'normal'
                # if dist == 'normal':
                #     mean = self.nwParam[synType].spikeT
                #     sigma = self.nwParam[synType].spikeWidth
                #     try:
                #         offset = self.nwParam[synType].offset
                #     except AttributeError:
                #         logger.info 'WARNING: Could not find attribute \"offset\" for \"pointcell\" of cell type %s.' % synType
                #         logger.info '         Support of \"pointcell\" without this attribute is deprecated.'
                #         offset = 10.0
                #     spikeTimes = offset + mean + sigma*np.random.randn(len(active))
                # elif dist == 'uniform':
                #     window = self.nwParam[synType].window
                #     offset = self.nwParam[synType].offset
                #     spikeTimes = offset + window*np.random.rand(len(active))
                # elif dist == 'lognormal':
                #     mu = self.nwParam[synType].mu
                #     sigma = self.nwParam[synType].sigma
                #     offset = self.nwParam[synType].offset
                #     spikeTimes = offset + np.random.lognormal(mu, sigma, len(active))
                # else:
                #     errstr = 'Unknown spike time distribution: %s' % dist
                #     raise RuntimeError(errstr)
                # logger.info 'initializing spike times for cell type %s' % (synType)
                # for i in range(len(active)):
                #     if spikeTimes[i] < 0.1:
                #         spikeTimes[i] = 0.1
                #     self.cells[synType][active[i]].append(spikeTimes[i])
                #      self.cells[synType][active[i]].play()
                #      self.cells[synType][active[i]].playing = True
                #      logger.info 'Presynaptic cell %d active at time %.1f' % (i+1, spikeTimes[i])
                """
            elif self.nwParam[synType].celltype == 'spiketrain':
                self._create_spiketrain_activities(synType, self.nwParam[synType])
                """old code:
#                interval = self.nwParam[synType].interval
#                noise = 1.0
#                start = 0.0
#                stop = -1.0
#                nSpikes = None
#                try:
#                    noise = self.nwParam[synType].noise
#                    start = self.nwParam[synType].start
#                except AttributeError:
#                    logger.info 'WARNING: Could not find attributes \"noise\" or \"start\" for \"spiketrain\" of cell type %s.' % synType
#                    logger.info '         Support of \"spiketrains\" without these attributes is deprecated.'
##                optional argument: nr. of spikes
#                try:
#                    nSpikes = self.nwParam[synType].nspikes
#                except AttributeError:
#                    pass
#                if self.simParam is not None:
#                    stop = self.simParam.tStop
#                logger.info 'initializing spike trains with mean rate %.2f Hz for cell type %s' % (1000.0/interval, synType)
#                for cell in self.cells[synType]:
#                    cell.compute_spike_train_times(interval, noise, start, stop, nSpikes)
##                    cell.set_interval(interval)
##                    cell.set_noise(noise)
##                    cell.set_start(start)
##                    cell.set_stop(stop)
##                    cell.compute_spike_times(nSpikes)
##                    cell.play()
##                    cell.playing = True
            """
            else:
                try:  
                    # seems to be build for the case where self.nwParam[synType].celltype 
                    # contains the actual celltypes instead of being one
                    cellTypes = list(self.nwParam[synType].celltype.keys())
                    for cellType in cellTypes:
                        if cellType == "spiketrain":
                            networkParameters = self.nwParam[
                                synType].celltype.spiketrain
                            self._create_spiketrain_activities(
                                synType, networkParameters)
                        elif cellType == "pointcell":
                            networkParameters = self.nwParam[
                                synType].celltype.pointcell
                            self._create_pointcell_activities(
                                synType, networkParameters)
                        else:
                            errstr = 'Cell type \"%s\" not implemented as spike source!'
                            raise RuntimeError(errstr)
                except AttributeError:
                    pass
        logger.info('---------------------------')

    def _create_spiketrain_activities(
            self, 
            preCellType, 
            networkParameters):
        '''Create spike train times based on the network parameters spiketrain keywords.

        Uses :py:meth:`~single_cell_parser.cell.PointCell.compute_spike_train_times` to calculate
<<<<<<< HEAD
        spike times based on the network parameter keys "noise", "start", "interval", "nspikes".
        See :ref:`network_parameters_format` for more information.
=======
        spike times based on the network parameter keys ``noise``, ``start``, ``interval`` and ``nspikes``.
        See :ref:`network_parameters_format` for more information on the network parameters file format.
>>>>>>> 1e4bddaa
        '''
        interval = networkParameters.interval
        noise = 1.0
        start = 0.0
        stop = -1.0
        nSpikes = None
        try:
            noise = networkParameters.noise
            start = networkParameters.start
        except AttributeError:
            logger.error('Could not find attributes \"noise\" or \"start\" for \"spiketrain\" of cell type {:s}.'.format(preCellType))
            logger.error('         Support of \"spiketrains\" without these attributes is deprecated.')
        try:
            nSpikes = networkParameters.nspikes
        except AttributeError:
            pass
        if self.simParam is not None:
            stop = self.simParam.tStop
        logger.info('initializing spike trains with mean rate {:.2f} Hz for cell type {:s}'.format(1000.0 / interval, preCellType))
        for cell in self.cells[preCellType]:
            cell.compute_spike_train_times(
                interval,
                noise,
                start,
                stop,
                nSpikes,
                spike_source='poissontrain')

    def _create_pointcell_activities(self, preCellType, networkParameters):
        '''Create point cell spike times based on the network parameters ``distribution`` keyword.

        Depending on the ``distribution`` given by :paramref:`networkParameters`, this method creates
        spike times for each presynaptic cell of type :paramref:`preCellType`.

        The following spike time distributions are supported, and require the following parameters:
        
        .. list-table:: Spike Time Distributions
           :header-rows: 1
        
           * - Distribution Type
             - Required Parameters
           * - "normal"
             - "spikeT", "spikeWidth", "offset"
           * - "uniform"
             - "window", "offset"
           * - "lognormal"
             - "mu", "sigma", "offset"
           * - "PSTH"
             - "intervals", "probabilities", "offset"
           * - "PSTH_absolute_number"
             - "intervals", "number_active_synapses", "offset"
           * - "PSTH_poissontrain" (deprecated)
             - "intervals", "rates", "offset"
           * - "PSTH_poissontrain_v2"
             - "bins", "rates", "offset"
           * - "poissontrain_modulated"
             - "rate_before_t_offset", "mean_rate", "max_modulation", "modulation_frequency", "bin_size", "phase_distribution", "offset"

        See :ref:`network_parameters_format` for more information on the network parameter file format.

        Args:
            preCellType (str): The presynaptic cell type.
            networkParameters (:class:`sumatra.parameters.NTParameterSet`): The network parameters for the presynaptic cell type.

        Returns:
            None
        '''
        nrOfCells = len(self.cells[preCellType])
        try:
            dist = networkParameters.distribution
        except AttributeError:
            logger.warning('Could not find attribute \"distribution\" for \"pointcell\" of cell type {:s}.'.format(preCellType))
            logger.warning('         Support of \"pointcell\" without this attribute is deprecated.')
            dist = 'normal'
        if dist == 'normal':
            active, = np.where(np.random.uniform(size=nrOfCells) < networkParameters.activeFrac)
            mean = networkParameters.spikeT
            sigma = networkParameters.spikeWidth
            try:
                offset = networkParameters.offset
            except AttributeError:
                logger.warning('Could not find attribute \"offset\" for \"pointcell\" of cell type {:s}.'.format(preCellType))
                logger.warning('         Support of \"pointcell\" without this attribute is deprecated.')
                offset = 10.0
            spikeTimes = offset + mean + sigma * np.random.randn(len(active))
            for i in range(len(active)):
                if spikeTimes[i] < 0.1:
                    spikeTimes[i] = 0.1
                self.cells[preCellType][active[i]].append(
                    spikeTimes[i], spike_source='pointcell_normal')
        
        elif dist == 'uniform':
            active, = np.where(np.random.uniform(size=nrOfCells) < networkParameters.activeFrac)
            window = networkParameters.window
            offset = networkParameters.offset
            spikeTimes = offset + window * np.random.rand(len(active))
            for i in range(len(active)):
                if spikeTimes[i] < 0.1:
                    spikeTimes[i] = 0.1
                self.cells[preCellType][active[i]].append(
                    spikeTimes[i], spike_source='pointcell_uniform')
        
        elif dist == 'lognormal':
            active, = np.where(np.random.uniform(size=nrOfCells) < networkParameters.activeFrac)
            mu = networkParameters.mu
            sigma = networkParameters.sigma
            offset = networkParameters.offset
            spikeTimes = offset + np.random.lognormal(mu, sigma, len(active))
            for i in range(len(active)):
                if spikeTimes[i] < 0.1:
                    spikeTimes[i] = 0.1
                self.cells[preCellType][active[i]].append(spikeTimes[i], spike_source='pointcell_lognormal')
        
        elif dist == 'PSTH':
            bins = networkParameters.intervals
            probabilities = networkParameters.probabilities
            offset = networkParameters.offset
            if len(bins) != len(probabilities):
                errstr = 'Time bins and probabilities of PSTH for cell type %s have unequal length! ' % preCellType
                errstr += 'len(bins) = %d - len(probabilities) = %d' % (len(bins), len(probabilities))
                raise RuntimeError(errstr)
            for i in range(len(bins)):  ##fill all cells bin after bin
                tBegin, tEnd = bins[i]
                spikeProb = probabilities[i]
                active, = np.where(
                    np.random.uniform(size=nrOfCells) < spikeProb)
                spikeTimes = offset + tBegin + (
                    tEnd - tBegin) * np.random.uniform(size=len(active))
                for j in range(len(active)):
                    self.cells[preCellType][active[j]].append(
                        spikeTimes[j], spike_source='pointcell_PSTH')
        
        elif dist == 'PSTH_absolute_number':
            bins = networkParameters.intervals
            number_active_synapses = networkParameters.number_active_synapses
            offset = networkParameters.offset
            if len(bins) != len(number_active_synapses):
                errstr = 'Time bins and probabilities of PSTH for cell type {} have unequal length! len(bins) = {} - len(probabilities) = {}'.format(preCellType, len(bins), len(probabilities))
                raise RuntimeError(errstr)
            for i in range(len(bins)):  ##fill all cells bin after bin
                tBegin, tEnd = bins[i]
                nas = number_active_synapses[i]
                try:
                    active = np.random.choice(
                        list(range(nrOfCells)), nas, replace=False
                    )  # np.where(np.random.uniform(size=nrOfCells) < spikeProb)
                except ValueError:
                    logger.warning('Number of active synapses larger than number of synapses! ')
                    logger.warning('Switching from drawing without replacement to drawing with replacement.')
                    
                    active = np.random.choice(
                        list(range(nrOfCells)),
                        nas,
                        replace=True)
                spikeTimes = offset + tBegin + (
                    tEnd - tBegin) * np.random.uniform(size=len(active))
                for j in range(len(active)):
                    self.cells[preCellType][active[j]].append(
                        spikeTimes[j],
                        spike_source='pointcell_PSTH_absolute_number')
        
        elif dist == 'PSTH_poissontrain':
            logger.warning('PSTH_poissontrain is deprecated! Use PSTH_poissontrain_v2 instead!')
            bins = networkParameters.intervals
            rates = networkParameters.rates
            offset = networkParameters.offset
            noise = 1.0
            start = 0.0
            stop = -1.0
            nSpikes = None
            if len(bins) != len(rates):
                errstr = 'Time bins and rates of PSTH_poissontrain for cell type %s have unequal length! ' % preCellType
                errstr += 'len(bins) = %d - len(rates) = %d' % (len(bins),
                                                                len(rates))
                raise RuntimeError(errstr)

            for i in range(len(bins)):  ##fill all cells bin after bin
                tBegin, tEnd = bins[i]
                try:
                    interval = 1000. / rates[i]
                except ZeroDivisionError:
                    continue
                logger.info(
                    'initializing spike trains with mean rate {:.2f} Hz for cell type {:s}'
                    .format(1000.0 / interval, preCellType))
                for cell in self.cells[preCellType]:
                    #logger.info 'calling compute_spike_train_times with',  'interval', \
                    #interval, 'noise', noise, 'tBegin', tBegin, 'tEnd', tEnd, \
                    #'nSpikes', nSpikes
                    # self.append(tSpike, spike_source = spike_source)
                    cell.compute_spike_train_times(
                        interval,
                        noise,
                        tBegin,
                        tEnd,
                        nSpikes,
                        spike_source='pointcell_PSTH_poissontrain')
        
        elif dist == 'PSTH_poissontrain_v2':
            bins = networkParameters.bins
            rates = networkParameters.rates
            offset = networkParameters.offset
            noise = 1.0
            start = 0.0
            stop = -1.0
            nSpikes = None
            if len(bins) != len(rates) + 1:
                errstr = 'Time bins must be one element longer than rates!'
                errstr += 'len(bins) = %d - len(rates) = %d' % (len(bins),
                                                                len(rates))
                raise RuntimeError(errstr)

            for cell in self.cells[preCellType]:
                spikeTimes = sample_times_from_rates(bins, rates)
                for spike_time in spikeTimes:
                    cell.append(spike_time, spike_source='PSTH_poissontrain_v2')

        elif dist == 'poissontrain_modulated':
            # Generates poisson train activity from a modulated PSTH
            # from a mean activity, a modulation, and different cells in the population have different modulation phases.
            # The distribution of cells phases is defined as uniform/normal, etc
            rate_before_t_offset = networkParameters.rate_before_t_offset
            mean_rate = networkParameters.mean_rate
            M = networkParameters.max_modulation
            freq = networkParameters.modulation_frequency  # Hz
            bin_size = networkParameters.bin_size
            phase_distribution = networkParameters.phase_distribution
            tStop = self.simParam.tStop
            offset = networkParameters.offset

            duration = tStop - offset
            n_bins = math.ceil(duration / bin_size)
            bins = np.arange(0, duration + bin_size, bin_size)
            bins = bins + offset
            bins[0] = 0
            bins[-1] = tStop

            cycle_duration = 1000 / freq  # ms
            n_cycles = duration / cycle_duration

            if phase_distribution == 'uniform':
                phase = np.random.uniform(0, 2 * np.pi,
                                       len(self.cells[preCellType]))
            elif phase_distribution == 'normal':
                mean_phase = networkParameters.mean_phase
                std_phase = networkParameters.std_phase
                phase = np.random.normal(mean_phase, std_phase,
                                         len(self.cells[preCellType]))
            else:
                phase = np.zeros(len(self.cells[preCellType]))
            
            for i,cell in enumerate(self.cells[preCellType]):
                rates = np.full(n_bins,mean_rate)*(1+ M*np.sin(np.linspace(0,2*np.pi*n_cycles,n_bins)+phase[i]))
                rates[0] = rate_before_t_offset
                spikeTimes = sample_times_from_rates(bins, rates)
                for spike_time in spikeTimes:
                    cell.append(spike_time,
                                spike_source='poissontrain_modulated')

        else:
            errstr = 'Unknown spike time distribution: %s' % dist
            raise RuntimeError(errstr)
        logger.info(
            'initializing spike times for cell type {:s}'.format(preCellType))

<<<<<<< HEAD
    def _connect_functional_synapses(self):
        '''Connects anatomical synapses to spike generators (PointCells).
         
        This connection is according to physiological and/or anatomical constraints
        on connectivity (i.e., convergence of presynaptic cell type)

        Used in :py:meth:`~create_network`. 
        To recreate network embeddings that have been created with :py:mod:`singlecell_input_mapper.singlecell_input_mapper`,
        use :py:meth:`~create_saved_network_2` instead, which connects synapses using :py:meth:`~_map_complete_anatomical_realization` instead
        of this method
=======
    def _map_complete_anatomical_realization(
        self,
        weights=None,
        full_network=False
        ):
        '''Connect synapses to active presynaptic cells from existing :ref:`con_file_format` files.
        
        Used to create anatomically consistent networks that have previously been created with 
        :py:mod:`singlecell_input_mapper`.

        This is step 4 in the creation of a saved network using :py:meth:`create_saved_network2`.
        The synapses should already be created in :py:meth:`_assign_anatomical_synapses` (step 1),
        the presynaptic cells have been created in :py:meth:`_create_presyn_cells` (step 2),
        and their activity should have been generated in :py:meth:`_activate_presyn_cells` (step 3).
        
        Assigns synapse weights using :py:meth:`~_assign_synapse_weights` and connect synapses to presynaptic cells with defined activity.
        
        Args:
            weights (dict): Weights for each synapse type.
            full_network (bool): Defines which cell IDS to use.
                If True: (non-sequential) cell ids from the network embedding are used. 
                If False, single_cell network embedding from single_cell_input_mapper is used, in which cell ids are sequential.
>>>>>>> 1e4bddaa
        '''
        def log_cell_count(nwparam, cells):
            if nwparam[synType].celltype == 'pointcell':
                nrOfSyns = len(synapses[synType])
                nrOfCells = len(cells[synType])
                logger.info('activating point cells for cell type {:s}: {:d} synapses, {:d} presynaptic cells'.format(synType, nrOfSyns, nrOfCells))
            elif nwparam[synType].celltype == 'spiketrain':
                nrOfSyns = len(synapses[synType])
                nrOfCells = len(cells[synType])
                logger.info('activating spike trains for cell type {:s}: {:d} synapses, {:d} presynaptic cells'.format(synType, nrOfSyns, nrOfCells))
            else:
                try:
                    spikeSourceType = list(nwparam[synType].celltype.keys())
                    if len(spikeSourceType) == 2:
                        nrOfSyns = len(synapses[synType])
                        nrOfCells = len(cells[synType])
                        logger.info('activating mixed spike trains/point cells for cell type {:s}: {:d} synapses, {:d} presynaptic cells'.format(synType, nrOfSyns, nrOfCells))
                except AttributeError:
                    passreviousConnectionFile = ''
        synapses = self.postCell.synapses
        # previousConnections = {}
        # previousAnatomicalID = None
        total_connected_cells = 0
        total_active_syns = 0

        for synType in list(self.nwParam.keys()):
            # ------------------ 0. Setup
            connected_cells_synType = set()
            active_syn = 0
            
            if synType == 'network_modify_functions':  # not a synapse type
                continue
            if full_network:
                synapse_counter = 0 # Sequential counter
            
            # ------------------ 1. Load .con file for current synapse type
            funcMapName = self.nwParam[synType].synapses.connectionFile
            if funcMapName != previousConnectionFile:
                logger.info('loading anatomical connectivity file {:s}'.format(funcMapName))
                celltype_synlocation_dict, anatomicalID = reader.read_functional_realization_map(funcMapName)
                previousConnectionFile = funcMapName
            else:
                logger.info('anatomical connectivity file already loaded')
                # celltype_synlocation_dict, anatomicalID = previousConnections, previousAnatomicalID
            
            anatomicalRealizationName = self.nwParam[synType].synapses.distributionFile.split('/')[-1]
            # if anatomicalID != anatomicalRealizationName:
                # errstr = 'Functional mapping %s does not correspond to anatomical realization %s' % (anatomicalID, anatomicalRealizationName)
                # raise RuntimeError(errstr)
            
            # ------------------ 2. Connect synapses
            logger.info('setting up functional connectivity for cell type %s'.format(synType))
            try:
                functional_map = celltype_synlocation_dict[synType]
                logger.info('including {}'.format(synType))
            except KeyError:  
                # there are celltypes in the network param file that aren't in the con file
                logger.info('skipping {}, which occurs in network parameters, but not confile'.format(synType))
                continue
            
            log_cell_count(self.nwParam, self.cells)
            
            for con in functional_map:
                cellType, cellID, synID = con
                if cellType != synType:
                    raise RuntimeError(
                        'Functional map cell type %s does not correspond to synapse type %s' % (cellType, synType))

                if not full_network:
                    preSynCell = self.cells[synType][cellID]
                    connected_cells_synType.add(cellID)
                    syn = synapses[synType][synID]
                else:
                    connected_cells_synType.add(cellID)
                    # Consecutive cell indices
                    cell_index = len(connected_cells_synType) - 1
                    preSynCell = self.cells[synType][cell_index]
                    syn = synapses[synType][synapse_counter]
                    synapse_counter += 1

                # if cellType not in visTest.keys():
                #      visTest[cellType] = []
                #  visTest[cellType].append((cellType, cellID, synID))

                synParameters = self.nwParam[synType].synapses
                if weights:
                    syn.weight = weights[synType][synID]
                else:
                    for recepStr in list(synParameters.receptors.keys()):
                        receptor = synParameters.receptors[recepStr]
                        self._assign_synapse_weights(receptor, recepStr, syn)
                if preSynCell.is_active():
                    if not syn.pruned:
                        activate_functional_synapse(syn, self.postCell,preSynCell, synParameters)
                    if syn.is_active():
                        active_syn += 1
                    preSynCell._add_synapse_pointer(syn)
            self.connected_cells[synType] = connected_cells_synType

            # previousConnections = celltype_synlocation_dict
            # previousAnatomicalID = anatomicalID
            total_connected_cells += len(connected_cells_synType)
            total_active_syns += active_syn
            logger.info('    connected cells: {:d}'.format(len(connected_cells_synType)))
            logger.info('    active {:s} synapses: {:d}'.format(
                synType, active_syn))
        logger.info('---------------------------')
        logger.info('total connected cells: {:d}'.format(total_connected_cells))
        logger.info('total active synapses: {:d}'.format(total_active_syns))
        logger.info('---------------------------')

    def _assign_synapse_weights(self, receptor, recepStr, syn):
        """Assign synapse weights according to distribution specified in network parameters.
        
        Args:
            receptor (dict): Receptor parameters from network parameter file.
            recepStr (str): Receptor name.
            syn (Synapse): Synapse object.
            
        """
        if syn.weight is None:
            syn.weight = {}
        if recepStr not in syn.weight:
            syn.weight[recepStr] = []
        if "weightDistribution" in receptor:
            if receptor["weightDistribution"] == "lognormal":
                if isinstance(receptor.weight, Sequence):
                    for i in range(len(receptor.weight)):
                        mean = receptor.weight[i]
                        std = mean**2
                        sigma = np.sqrt(np.log(1 + std**2 / mean**2))
                        mu = np.log(mean) - 0.5 * sigma**2
                        gmax = np.random.lognormal(mu, sigma)
                        syn.weight[recepStr].append(gmax)
                        #logger.info '    weight[%d] = %.2f' % (i, syn.weight[recepStr][-1])
                else:
                    mean = receptor.weight
                    std = mean**2
                    sigma = np.sqrt(np.log(1 + std**2 / mean**2))
                    mu = np.log(mean) - 0.5 * sigma**2
                    gmax = np.random.lognormal(mu, sigma)
                    syn.weight[recepStr].append(gmax)
                    #logger.info '    weight = %.2f' % (syn.weight[recepStr][-1])
            else:
                distStr = receptor["weightDistribution"]
                errstr = 'Synaptic weight distribution %s not implemented yet!' % distStr
                raise NotImplementedError(errstr)
        else:
            if isinstance(receptor.weight, Sequence):
                for i in range(len(receptor.weight)):
                    syn.weight[recepStr].append(receptor.weight[i])
            else:
                syn.weight[recepStr].append(receptor.weight)
                
    
    # Deprecated methods -------------------------------------
    
    def create_network(self, synWeightName=None, change=None):
        '''Create a network embedding with activity based on ``convergence`` in the network parameters. 
        
        .. deprecated:: 0.1.0
            Deprecated in favor of a full anatomical reconstruction. 
            Please use :py:meth:`create_saved_network2` instead.
        
        Here, these synapses can then be connected to a multi-compartmental model and activated.

        Steps:

        1. Assign anatomical synapses to postsynaptic cell using :py:meth:`~_assign_anatomical_synapses`.
        2. Create presynaptic cells for these synapses using :py:meth:`~_create_presyn_cells` (multiple synapses can originate from the same presynaptic cell).
        3. Generate activation patters for each presynaptic cell, depending on whether they are a :class:`PointCell` or :class:`SpikeTrain` using :py:meth:`_activate_presyn_cells`.
        4. Connect the presynaptic cells to the anatomical synapses using :py:meth:`~_connect_functional_synapses`.
        5. Connect to spike train sources using :py:meth:`_connect_spike_trains`.

        Args:
            synWeightName (str): Name of the file containing the synapse weights. Default: None.
            change (float): Change in presynaptic release probability. Default: None.
        '''
        logger.info('***************************')
        logger.info('creating network')
        logger.info('***************************')
        self._assign_anatomical_synapses()
        self._create_presyn_cells()
        self._activate_presyn_cells()
        self._connect_functional_synapses()
        spikeTrainWeights = None
        if synWeightName:
            spikeTrainWeights, locations = reader.read_synapse_weight_file(
                synWeightName)
        # awkward temporary implementation of prelease change during simulation time window
        self._connect_spike_trains(spikeTrainWeights, change)
        logger.info('***************************')
        logger.info('network complete!')
        logger.info('***************************')

    def create_saved_network(self, synWeightName=None):
        '''Recreate a network embedding with activity form an existing anatomical reconstruction.

        .. deprecated:: 0.1.0
           Please use :py:meth:`create_saved_network2` instead.

        Commonly used to assign synapse locations that have been previously generated
        with :py:mod:`~singlecell_input_mapper.singlecell_input_mapper.network_embedding`.

        Here, these synapses can then be connected to a multi-compartmental model and activated.
        
        Steps:

        1. Assign anatomical synapses to postsynaptic cell using :py:meth:`~_assign_anatomical_synapses`.
        2. Create presynaptic cells for these synapses using :py:meth:`~_create_presyn_cells` (multiple synapses can originate from the same presynaptic cell).
        3. Generate activation patters for each presynaptic cell, depending on whether they are a :class:`PointCell` or :class:`SpikeTrain` using :py:meth:`_activate_presyn_cells`.
        4. Connect the presynaptic cells to the anatomical synapses using :py:meth:`~_map_functional_realization`.
        5. Connect to spike train sources using :py:meth:`_connect_spike_trains`.

        Args:
            synWeightName (str): Name of the file containing the synapse weights. Default: None.
            full_network (bool): 
                If True, all synapses are created, even if they were not active. 
                If False, only recreates the synapses that were active, and re-assigns their IDs to be sequential.
                Default: False.
        '''
        logger.info('***************************')
        logger.info('creating saved network')
        logger.info('***************************')
        self._assign_anatomical_synapses()
        self._create_presyn_cells()
        self._activate_presyn_cells()
        weights = None
        if synWeightName:
            weights, locations = reader.read_synapse_weight_file(synWeightName)
        # These are different from the ones in create_saved_network2
        self._map_functional_realization(weights)
        self._connect_spike_trains(weights)
        logger.info('***************************')
        logger.info('network complete!')
        logger.info('***************************')

    def _connect_functional_synapses(self):
        '''Connect synapses to active presynaptic cells according to the ``convergence`` network parameter.
         
        .. deprecated:: 0.1
           Deprecated in favor of a full anatomical reconstruction.
           To recreate network embeddings from :py:mod:`singlecell_input_mapper.singlecell_input_mapper`,
           use :py:meth:`~create_saved_network_2` instead, which connects synapses using :py:meth:`~_map_complete_anatomical_realization` instead
           of this method
        
        Randomly assigns synapses to presynaptic spike generators (PointCells) based on the ``convergence`` parameter.
        If convergence is e.g. ``0.6``, then each cell has a 60% chance of being connected to the postsynaptic cell.

        Used in :py:meth:`~create_network`. 
        '''
        synapses = self.postCell.synapses
        
        for synType in list(self.nwParam.keys()):
            activeSyn = 0
            connectedCells = set()
            nrPreCells = len(self.cells[synType])
            convergence = self.nwParam[synType].convergence
            
            if synType == 'network_modify_functions':  # not a synapse type
                continue
            if not self.nwParam[synType].celltype == 'pointcell':
                continue
            logger.info('setting up functional connectivity for cell type {:s}'.format(synType))
            
            connected = []  # array with indices of presynaptic cells connected to postsynaptic cell
            # if there are synapses there have to be presynaptic neurons...
            while not len(connected):
                # array with indices of presynaptic cell assigned to each synapse
                # each connected presynaptic cell has at least 1 synapse by definition
                connected, = np.where(np.random.uniform(size=nrPreCells) < convergence)
                
            if len(synapses[synType]) < len(connected):
                # this should not be the anatomical reality, but for completeness...
                connectionIndex = np.random.randint(
                    len(connected),
                    size=len(synapses[synType]))
            else:
                connectionIndex = list(np.random.permutation(len(connected)))
                for i in range(len(connected), len(synapses[synType])):
                    connectionIndex.append(np.random.randint(len(connected)))
            for i in range(len(connectionIndex)):
                con = connected[connectionIndex[i]]
                preSynCell = self.cells[synType][con]
                connectedCells.add(con)
                syn = synapses[synType][i]
                synParameters = self.nwParam[synType].synapses
                for recepStr in list(synParameters.receptors.keys()):
                    receptor = synParameters.receptors[recepStr]
                    self._assign_synapse_weights(receptor, recepStr, syn)
                if preSynCell.is_active():
                    if not syn.pruned:
                        activate_functional_synapse(syn, self.postCell,
                                                    preSynCell, synParameters)
                    if syn.is_active():
                        activeSyn += 1
                    preSynCell._add_synapse_pointer(syn)
            self.connected_cells[synType] = connectedCells
            logger.info('    connected cells: {:d}'.format(len(connectedCells)))
            logger.info('    active {:s} synapses: {:d}'.format(
                synType, activeSyn))
        logger.info('---------------------------')

    def _create_functional_connectivity_map(self):
<<<<<<< HEAD
        '''Connect functional anatomical synapses based on ``convergence``.
         
        Synapses are connected here to spike generators (:class:`~PointCell`s) according to physiological
        and/or anatomical constraints on connectivity (i.e., convergence of presynaptic cell type).
        Used to create fixed functional realization.
        Used in :py:meth:`~create_functional_realization`
        
        Returns:
            dict: 
                A dictionary with synapse types as keys. 
                Values are 3-tuples of (cell type, presynaptic cell index, synapse index).
                cell type: string used for indexing point cells and synapses
                presynaptic cell index: index of cell in list ``self.cells[cell type]``
                synapse index: index of synapse in list ``self.postCell.synapses[cell type]``
=======
        '''Connect synapses to active presynaptic cells according to the ``convergence`` network parameter.
        
        .. deprecated:: 0.1
           Used in :py:meth:`~singlecell_input_mapper.network_realizations.create_functional_network`.
           To recreate network embeddings from :py:mod:`singlecell_input_mapper.singlecell_input_mapper`,
           use :py:meth:`~create_saved_network_2` instead, which connects synapses using :py:meth:`~_map_complete_anatomical_realization` instead
           of this method
        
        Randomly assigns synapses to presynaptic spike generators (PointCells) based on the ``convergence`` parameter,
        in the same way as :py:meth:`~_connect_functional_synapses`.
        If convergence is e.g. ``0.6``, then each cell has a 60% chance of being connected to the postsynaptic cell.
        Rather than updating the class attributes, this method returns the functional connectivity map.
        This is used in :py:meth`~single_cell_parser.network_realizations.create_functional_network`.

        Returns:
            list: functional connections, where each functional connection is a tuple 
            (cell type, cell ID, synapse ID).
            cell type - string used for indexing point cells and synapses
            presynaptic cell index - index of cell in list self.cells[cell type]
            synapse index - index of synapse in list self.postCell.synapses[cell type]
>>>>>>> 1e4bddaa
        '''
        #        visTest = {} # dict holding (cell type, cell, synapse) pairs for simple visualization test

        functionalMap = {}
        synapses = self.postCell.synapses
        for synType in list(self.nwParam.keys()):
            nrPreCells = len(self.cells[synType])
            convergence = self.nwParam[synType].convergence
            
            if synType == 'network_modify_functions':  # not a synapse type
                continue
            if not self.nwParam[synType].celltype == 'pointcell':
                continue
            logger.info('creating functional connectivity map for cell type {:s}'.format(synType))
            
            connected = []  # array with indices of presynaptic cells connected to postsynaptic cell
            # if there are synapses there have to be presynaptic neurons...
            while not len(connected):
                # array with indices of presynaptic cell assigned to each synapse
                # each connected presynaptic cell has at least 1 synapse by definition
                connected, = np.where(np.random.uniform(size=nrPreCells) < convergence)
                
            if len(synapses[synType]) < len(connected):
                # this should not be the anatomical reality, but for completeness...
                connectionIndex = np.random.randint(
                    len(connected),
                    size=len(synapses[synType]))
            else:
                connectionIndex = list(np.random.permutation(len(connected)))
                for i in range(len(connected), len(synapses[synType])):
                    connectionIndex.append(np.random.randint(len(connected)))
            for i in range(len(connectionIndex)):
                con = connected[connectionIndex[i]]
                funCon = (synType, con, i)
                if synType not in functionalMap:
                    functionalMap[synType] = []
                functionalMap[synType].append(funCon)
               # if synType not in visTest.keys():
               #     visTest[synType] = []
               # visTest[synType].append((synType, con, i))

        # functional_connectivity_visualization(visTest, self.postCell)
        return functionalMap

    def _map_functional_realization(self, weights=None):
        '''Connects anatomical synapses to spike generators (PointCells).
         
        This happens consistent to empirical constraints from a functional realization file.

        .. deprecated: 0.1.0
           This method is used in the deprecated method :py:meth:`create_saved_network`.
           Please use :py:meth:`~create_saved_network2` instead, which uses :py:meth:`~_map_complete_anatomical_realization` to connect synapses.
        '''
        #        visTest = {} # dict holding (cell type, cell, synapse) pairs for simple visualization test

        synapses = self.postCell.synapses
        for synType in list(self.nwParam.keys()):
            if synType == 'network_modify_functions':  # not a synapse type
                continue
            if not self.nwParam[synType].celltype == 'pointcell':
                continue
            logger.info(
                'setting up functional connectivity for cell type {:s}'.format(
                    synType))
            activeSyn = 0
            connectedCells = set()
            funcMapName = self.nwParam[synType].synapses.connectionFile
            connections, anatomicalID = reader.read_functional_realization_map(
                funcMapName)
            functionalMap = connections[synType]
            anatomicalRealizationName = self.nwParam[
                synType].synapses.distributionFile.split('/')[-1]
            #if anatomicalID != anatomicalRealizationName:
            #    errstr = 'Functional mapping %s does not correspond to anatomical realization %s' \
            #    % (anatomicalID, anatomicalRealizationName)
            #    raise RuntimeError(errstr)
            for con in functionalMap:
                cellType, cellID, synID = con
                if cellType != synType:
                    errstr = 'Functional map cell type %s does not correspond to synapse type %s' % (
                        cellType, synType)
                    raise RuntimeError(errstr)
                preSynCell = self.cells[synType][cellID]
                connectedCells.add(cellID)
                #                if cellType not in visTest.keys():
                #                    visTest[cellType] = []
                #                visTest[cellType].append((cellType, cellID, synID))
                syn = synapses[synType][synID]
                synParameters = self.nwParam[synType].synapses
                if weights:
                    syn.weight = weights[synType][synID]
                else:
                    for recepStr in list(synParameters.receptors.keys()):
                        receptor = synParameters.receptors[recepStr]
                        self._assign_synapse_weights(receptor, recepStr, syn)
                if preSynCell.is_active():
                    if not syn.pruned:
                        activate_functional_synapse(syn, self.postCell,
                                                    preSynCell, synParameters)
                    if syn.is_active():
                        activeSyn += 1
                    preSynCell._add_synapse_pointer(syn)
            self.connected_cells[synType] = connectedCells
            logger.info('    connected cells: {:d}'.format(len(connectedCells)))
            logger.info('    active %s synapses: {:d}'.format(synType, activeSyn))
        logger.info('---------------------------')

        # functional_connectivity_visualization(visTest, self.postCell)

<<<<<<< HEAD
    def _map_complete_anatomical_realization(
        self,
        weights=None,
        full_network=False
        ):
        '''Connect synapses to active presynaptic cells.

        This is step 4 in the creation of a saved network using :py:meth:`create_saved_network2`.
        The synapses should already be created in :py:meth:`_assign_anatomical_synapses` (step 1),
        the presynaptic cells have been created in :py:meth:`_create_presyn_cells` (step 2),
        and their activity should have been generated in :py:meth:`_activate_presyn_cells` (step 3).
=======
    def _connect_spike_trains(self, weights=None, change=None):
        '''Connects spike generators with given mean spike rate (SpikeTrains) to synapse locations.
        
        All synapses are independent.

        .. deprecated: 0.1.0
           Used in :py:meth:`create_network` and :py:meth:`create_saved_network`.
           Please use :py:meth:`~create_saved_network2` instead, which uses :py:meth:`_map_complete_anatomical_realization` to directly invoke :py:meth:`activate_functional_synapse`.
        '''
        synapses = self.postCell.synapses
        if change is not None:
            tChange, changeParam = change
        for synType in list(self.nwParam.keys()):
            if synType == 'network_modify_functions':  # not a synapse type
                continue
            if not self.nwParam[synType].celltype == 'spiketrain':
                continue
            nrOfSyns = len(synapses[synType])
            nrOfCells = len(self.cells[synType])
            logger.info('activating spike trains for cell type {:s}: {:d} synapses, {:d} presynaptic cells'.format(synType, nrOfSyns, nrOfCells))
            for i in range(len(synapses[synType])):
                syn = synapses[synType][i]
                synParameters = self.nwParam[synType].synapses
                preSynCell = self.cells[synType][i]
                if weights:
                    syn.weight = weights[synType][i]
                else:
                    for recepStr in list(synParameters.receptors.keys()):
                        receptor = synParameters.receptors[recepStr]
                        self._assign_synapse_weights(receptor, recepStr, syn)
                if change is None:
                    activate_functional_synapse(syn, self.postCell, preSynCell,
                                                synParameters)
                else:
                    activate_functional_synapse(syn, self.postCell, preSynCell,
                                                synParameters, tChange,
                                                changeParam[synType].synapses)
        logger.info('---------------------------')

    def create_functional_realization(self):
        '''Create fixed functional connectivity.
>>>>>>> 1e4bddaa
        
        Saves parameter file in working directory.
        
        .. deprecated:: 0.1.0
           Deprecated in favor of a full anatomical reconstruction.
        
        Warning:
            Give this functional realization a (somewhat) unique name!
            Then save it at the same location as the anatomical realization,  
            and create a network parameter file with the anatomical and       
            corresponding functional realizations already in it               
        
        Attention: 
            Assumes path names to anatomical realization files     
            work from the working directory! so should be correct relative, or
            preferably absolute paths.
        
        '''
        allParam = self.nwParam
        self.nwParam = allParam.network
        self._assign_anatomical_synapses()
        self._create_presyn_cells()
        functionalMap = self._create_functional_connectivity_map()
        id1 = time.strftime('%Y%m%d-%H%M')
        id2 = str(os.getpid())
        for synType in functionalMap:
            tmpName = self.nwParam[synType].synapses.distributionFile
            splitName = tmpName.split('/')
            anatomicalID = splitName[-1]
            outName = tmpName[:-4]
            outName += '_functional_map_%s_%s.con' % (id1, id2)
            writer.write_functional_realization_map(
                outName,
                functionalMap[synType],
                anatomicalID)
            allParam.network[synType].synapses.connectionFile = outName
        paramName = allParam.info.name
        paramName += '_functional_map_%s_%s.param' % (id1, id2)
        allParam.info.name += '_functional_map_%s_%s' % (id1, id2)
        allParam.save(paramName)

<<<<<<< HEAD
    def _assign_synapse_weights(self, receptor, recepStr, syn):
        """Assign synapse weights according to distribution specified in network parameters.
        
        Args:
            receptor (dict): Receptor parameters from network parameter file.
            recepStr (str): Receptor name.
            syn (Synapse): Synapse object.
        """
        if syn.weight is None:
            syn.weight = {}
        if recepStr not in syn.weight:
            syn.weight[recepStr] = []
        if "weightDistribution" in receptor:
            if receptor["weightDistribution"] == "lognormal":
                if isinstance(receptor.weight, Sequence):
                    for i in range(len(receptor.weight)):
                        mean = receptor.weight[i]
                        std = mean**2
                        sigma = np.sqrt(np.log(1 + std**2 / mean**2))
                        mu = np.log(mean) - 0.5 * sigma**2
                        gmax = np.random.lognormal(mu, sigma)
                        syn.weight[recepStr].append(gmax)
                        #logger.info '    weight[%d] = %.2f' % (i, syn.weight[recepStr][-1])
                else:
                    mean = receptor.weight
                    std = mean**2
                    sigma = np.sqrt(np.log(1 + std**2 / mean**2))
                    mu = np.log(mean) - 0.5 * sigma**2
                    gmax = np.random.lognormal(mu, sigma)
                    syn.weight[recepStr].append(gmax)
                    #logger.info '    weight = %.2f' % (syn.weight[recepStr][-1])
            else:
                distStr = receptor["weightDistribution"]
                errstr = 'Synaptic weight distribution %s not implemented yet!' % distStr
                raise NotImplementedError(errstr)
        else:
            if isinstance(receptor.weight, Sequence):
                for i in range(len(receptor.weight)):
                    syn.weight[recepStr].append(receptor.weight[i])
            else:
                syn.weight[recepStr].append(receptor.weight)
=======
>>>>>>> 1e4bddaa

    def _connect_spike_trains(self, weights=None, change=None):
        '''Connects synapses with spike generators.
         
        Spike trains are activity sources with given mean spike rate (SpikeTrains).
        All synapses are independent.

        Used in :py:meth:`create_network`.
        '''
        synapses = self.postCell.synapses
        if change is not None:
            tChange, changeParam = change
        for synType in list(self.nwParam.keys()):
            if synType == 'network_modify_functions':  # not a synapse type
                continue
            if not self.nwParam[synType].celltype == 'spiketrain':
                continue
            nrOfSyns = len(synapses[synType])
            nrOfCells = len(self.cells[synType])
            logger.info('activating spike trains for cell type {:s}: {:d} synapses, {:d} presynaptic cells'.format(synType, nrOfSyns, nrOfCells))
            for i in range(len(synapses[synType])):
                syn = synapses[synType][i]
                synParameters = self.nwParam[synType].synapses
                preSynCell = self.cells[synType][i]
                if weights:
                    syn.weight = weights[synType][i]
                else:
                    for recepStr in list(synParameters.receptors.keys()):
                        receptor = synParameters.receptors[recepStr]
                        self._assign_synapse_weights(receptor, recepStr, syn)
                if change is None:
                    activate_functional_synapse(syn, self.postCell, preSynCell,
                                                synParameters)
                else:
                    activate_functional_synapse(syn, self.postCell, preSynCell,
                                                synParameters, tChange,
                                                changeParam[synType].synapses)
        logger.info('---------------------------')

    # Deprecated methods
    
    def create_saved_network(self, synWeightName=None):
        '''Recreate a saved network embedding and activate it.

        .. deprecated:: 0.1.0
            Point cells and spike trains are separate entities in this version.
            Please use :py:meth:`create_saved_network2` instead, which is
            the most recent version, where point cells and spike trains can 
            be integrated into the same presynaptic cell.

        Commonly used to assign synapse locations that have been previously generated
        with :py:mod:`~singlecell_input_mapper.singlecell_input_mapper.network_embedding`.

        Here, these synapses can then be connected to activity sources and activated.
        
        Steps:

        1. Assign anatomical synapses to postsynaptic cell using :py:meth:`~_assign_anatomical_synapses`.
        2. Create presynaptic cells for these synapses using :py:meth:`~_create_presyn_cells` (multiple synapses can originate from the same presynaptic cell).
        3. Generate activation patters for each presynaptic cell, depending on whether they are a :class:`PointCell` or :class:`SpikeTrain` using :py:meth:`_activate_presyn_cells`.
        4. Connect the presynaptic cells to the anatomical synapses using :py:meth:`~_map_functional_realization`.
        5. Connect to spike train sources using :py:meth:`_connect_spike_trains`.

        Args:
            synWeightName (str): Name of the file containing the synapse weights. Default: None.
            full_network (bool): 
                If True, all synapses are created, even if they were not active. 
                If False, only recreates the synapses that were active, and re-assigns their IDs to be sequential.
                Default: False.
        '''
        logger.info('***************************')
        logger.info('creating saved network')
        logger.info('***************************')
        self._assign_anatomical_synapses()
        self._create_presyn_cells()
        self._activate_presyn_cells()
        weights = None
        if synWeightName:
            weights, locations = reader.read_synapse_weight_file(synWeightName)
        # These are different from the ones in create_saved_network2
        self._map_functional_realization(weights)
        self._connect_spike_trains(weights)
        logger.info('***************************')
        logger.info('network complete!')
        logger.info('***************************')

    def reconnect_network(self):
        '''Re-generate activity and connectivity patterns for a network.

        .. deprecated:: 0.1.0
            This method still uses the deprecated methods :py:meth:`~_connect_functional_synapses` 
            and :py:meth:`~_connect_spike_trains`, instead of :py:meth:`~_map_complete_synapse_realization`.
        '''
        logger.info('***************************')
        logger.info('re-configuring network')
        logger.info('***************************')
        self._activate_presyn_cells()
        self._connect_functional_synapses()
        self._connect_spike_trains()
        logger.info('***************************')
        logger.info('network complete!')
        logger.info('***************************')


def activate_functional_synapse(
        syn,
        cell,
        preSynCell,
        synParameters,
        tChange=None,
        synParametersChange=None,
        forceSynapseActivation=False,
        releaseTimes=None):
    '''Activate a single synapse.

    This method simulates the activation of a single synapse onto a biophysically detailed neuron model using NEURON.

    The activation times for the synapse can be passed explicitly, or generated in case :paramref:`releaseTimes` is ``None``.
    
    If they need to be generated (default behavior), the release times are calculated from the ``releaseProb`` keyword in the synapse parameter file.
    If the ``releaseProb`` is not given, or set to ``'dynamic'``, the synapse is assumed to release each time the presynaptic cell spikes.
    
    Attention: 
        This implementation expects all presynaptic spike times to be pre-computed.
        It can thus not be used in recurrent network models at this point.
        
    Args:
        syn (:class:`~single_cell_parser.synapse.Synapse`): Synapse object.
        cell (:class:`~single_cell_parser.cell.Cell`): Postsynaptic cell.
        preSynCell (:class:`~single_cell_parser.cell.PointCell`): Presynaptic cell.
        synParameters (dict): Synapse parameters.
        tChange (float): Time at which the synapse parameters change (e.g. the release probability due to a spike).
        synParametersChange (dict): Synapse parameters after change (including e.g. the release probability).
        forceSynapseActivation (bool): If True, the synapse is activated regardless of the release probability.
        releaseTimes (list): 
            List of synaptic release times.
            If None, the release times are generated from the :paramref:`synapseParameters`'s ``releaseProb`` keyword,
            or (if not given) the presynaptic cell's spike times, with an assumed release probability of 1.
    '''
    #     try:
    #         conductance_delay = synParameters.delay
    #     except KeyError:
    #         conductance_delay = 0.0
    conductance_delay = 0.0

    if releaseTimes is None:
        releaseTimes = []
        if 'releaseProb' in synParameters and synParameters.releaseProb != 'dynamic':
            release_prob = synParameters.releaseProb
            if tChange is not None:
                release_prob_change = synParametersChange.releaseProb
            for t in preSynCell.spikeTimes:
                if tChange is not None:
                    if t >= tChange:
                        if np.random.rand() < release_prob_change:  
                            # change parameters within simulation time
                            releaseTimes.append(t + conductance_delay)
                        continue
                if np.random.rand() < release_prob or forceSynapseActivation:
                    releaseTimes.append(t + conductance_delay)
        else:
            releaseTimes = [
                t + conductance_delay for t in preSynCell.spikeTimes
            ]
            spike_source = preSynCell.spike_source
    else:
        pass
        #logger.info "releaseTimes have been explicitly set", releaseTimes

    if not len(releaseTimes):
        return
    releaseTimes.sort()
    releaseSite = PointCell(releaseTimes)
    releaseSite.spike_source = preSynCell.spike_source
    syn.spike_source = preSynCell.spike_source

    releaseSite.play()
    receptors = synParameters.receptors
    syn.activate_hoc_syn(releaseSite, preSynCell, cell, receptors)
    if 'releaseProb' in synParameters and synParameters.releaseProb == 'dynamic':
        syn.hocRNG = h.Random(int(1000000 * np.random.rand()))
        syn.hocRNG.negexp(1)
#    set properties for all receptors here
    for recepStr in list(receptors.keys()):
        recep = receptors[recepStr]
        for param in list(recep.parameter.keys()):
            #            try treating parameters as hoc range variables,
            #            then as hoc global variables
            try:
                paramStr = 'syn.receptors[\'' + recepStr + '\'].'
                paramStr += param + '=' + str(recep.parameter[param])
                exec(paramStr)
            except LookupError:
                paramStr = param + '_' + recepStr + '='
                paramStr += str(recep.parameter[param])
                h(paramStr)
        if 'releaseProb' in synParameters and synParameters.releaseProb == 'dynamic':
            paramStr = 'syn.receptors[\'' + recepStr + '\'].setRNG(syn.hocRNG)'
            exec(paramStr)


# backup by arco
# def activate_functional_synapse(syn, cell, preSynCell, synParameters, tChange=None, synParametersChange=None):
#     '''Default method to activate single synapse.
#     Currently, this implementation expects all presynaptic spike
#     times to be pre-computed; can thus not be used in recurrent
#     network models at this point.'''
#     releaseTimes = []
#     if synParameters.has_key('releaseProb') and synParameters.releaseProb != 'dynamic':
#         prel = synParameters.releaseProb
#         if tChange is not None:
#             prelChange = synParametersChange.releaseProb
#         for t in preSynCell.spikeTimes:
#             if tChange is not None:
#                 if t >= tChange:
#                     if np.random.rand() < prelChange:
#                         releaseTimes.append(t)
#                     continue
#             if np.random.rand() < prel:
#                 releaseTimes.append(t)
#     else:
#         releaseTimes = preSynCell.spikeTimes[:]
#     if not len(releaseTimes):
#         return
#     releaseTimes.sort()
#     releaseSite = PointCell(releaseTimes)
#     releaseSite.play()
#     receptors = synParameters.receptors
#     syn.activate_hoc_syn(releaseSite, preSynCell, cell, receptors)
#     if synParameters.has_key('releaseProb') and synParameters.releaseProb == 'dynamic':
#         syn.hocRNG = h.Random(int(1000000*np.random.rand()))
#         syn.hocRNG.negexp(1)
# #    set properties for all receptors here
#     for recepStr in receptors.keys():
#         recep = receptors[recepStr]
#         for param in recep.parameter.keys():
# #            try treating parameters as hoc range variables,
# #            then as hoc global variables
#             try:
#                 paramStr = 'syn.receptors[\'' + recepStr + '\'].'
#                 paramStr += param + '=' + str(recep.parameter[param])
#                 exec(paramStr)
#             except LookupError:
#                 paramStr = param + '_' + recepStr + '='
#                 paramStr += str(recep.parameter[param])
#                 h(paramStr)
#         if synParameters.has_key('releaseProb') and synParameters.releaseProb == 'dynamic':
#             paramStr = 'syn.receptors[\'' + recepStr + '\'].setRNG(syn.hocRNG)'
#             exec(paramStr)


def functional_connectivity_visualization(functionalMap, cell):
    """Visualize functional connectivity.

    Left undocumented, as this seems to be a specific testing/convenience method.
    
    :meta private:
    """
    nrL4ssCells = 3168
    nrL1Cells = 104

    L4origin = np.array([-150, -150, 0])
    #    L4colSpacing = np.array([1,0,0])
    #    L4rowSpacing = np.array([0,30,0])
    L4rowSpacing = np.array([1, 0, 0])
    L4colSpacing = np.array([0, 30, 0])
    L1origin = np.array([-550, -150, 700])
    L1colSpacing = np.array([30, 0, 0])
    L1rowSpacing = np.array([0, 30, 0])

    rows = 10
    L4cols = nrL4ssCells // rows
    L1cols = nrL1Cells // rows

    L4grid = {}
    L1grid = {}

    for i in range(nrL4ssCells):
        #        row = i//rows
        #        col = i - row*L4cols
        col = i // L4cols
        row = i - col * L4cols
        #        logger.info 'row = %d' % row
        #        logger.info 'col = %d' % col
        cellPos = L4origin + row * L4rowSpacing + col * L4colSpacing
        L4grid[i] = cellPos
    for i in range(nrL1Cells):
        row = i // rows
        col = i - row * L1cols
        cellPos = L1origin + row * L1rowSpacing + col * L1colSpacing
        L1grid[i] = cellPos

    L4map = {}
    L1map = {}

    for con in functionalMap['L4ssD2']:
        cellType, cellID, synID = con
        synPos = cell.synapses[cellType][synID].coordinates
        if cellID not in list(L4map.keys()):
            L4map[cellID] = []
        L4map[cellID].append((L4grid[cellID], synPos))
    for i in range(nrL4ssCells):
        if i not in list(L4map.keys()):
            L4map[i] = [(L4grid[i], L4grid[i])]
    for con in functionalMap['L1D1']:
        cellType, cellID, synID = con
        synPos = cell.synapses[cellType][synID].coordinates
        if cellID not in list(L1map.keys()):
            L1map[cellID] = []
        L1map[cellID].append((L1grid[cellID], synPos))
    for i in range(nrL1Cells):
        if i not in list(L1map.keys()):
            L1map[i] = [(L1grid[i], L1grid[i])]

    writer.write_functional_map('L4ss_func_map3.am', L4map)
    writer.write_functional_map('L1_func_map3.am', L1map)


def sample_times_from_rates(bins, rate):
    """Sample spike times from spike rates.
    
    Used in :py:meth:`~_create_presyn_cells` to generate spike times for a Poisson spike train."""
    cum_bin_width_weighted_with_rate = np.cumsum(np.diff(bins) * rate)
    cum_bin_width = np.cumsum(np.diff(bins))

    # generate a poisson spike train, add additional spikes until length is sufficient to fill all bins
    size = int(np.ceil(cum_bin_width_weighted_with_rate.max() * 1.)) + 1
    inter_spike_intervals = np.random.exponential(
        1000, size=size)  # 1000 corresponds to 1Hz, since time is in ms
    while sum(inter_spike_intervals) <= max(cum_bin_width_weighted_with_rate):
        inter_spike_intervals2 = np.random.exponential(1000, size=size)
        inter_spike_intervals = np.concatenate(
            [inter_spike_intervals, inter_spike_intervals2])
    constant_rate_spikes = np.cumsum(inter_spike_intervals)

    # warp time axis such that constant_rate_spikes transform into the time dependent rate
    spikes = np.interp(constant_rate_spikes,
                       [0] + list(cum_bin_width_weighted_with_rate),
                       [0] + list(cum_bin_width),
                       right=np.nan,
                       left=np.nan)

    # shift bins such that they start when first interval stats
    spikes = spikes + bins[0]

    return spikes[~np.isnan(spikes)]<|MERGE_RESOLUTION|>--- conflicted
+++ resolved
@@ -52,6 +52,7 @@
         connected_cells (dict): dictionary holding indices of all active presynaptic cells ordered by cell type.
         postCell (:class:`single_cell_parser.cell.Cell`): reference to postsynaptic (multi-compartment) cell model.
         nwParam (:class:`sumatra.parameters.NTParameterSet`): network parameter set (see :ref:`network_parameters_format` for more info).
+        nwParam (:class:`sumatra.parameters.NTParameterSet`): network parameter set (see :ref:`network_parameters_format` for more info).
         simParam (:class:`sumatra.parameters.NTParameterSet`): simulation parameter set.
     '''
 
@@ -60,6 +61,7 @@
 
         Args:
             postCell (:class:`single_cell_parser.cell.Cell`): The cell to map synapses onto.
+            nwParam (:class:`sumatra.parameters.NTParameterSet`): The network parameter set (see :ref:`network_parameters_format` for more info).
             nwParam (:class:`sumatra.parameters.NTParameterSet`): The network parameter set (see :ref:`network_parameters_format` for more info).
             simParam (:class:`sumatra.parameters.NTParameterSet`): The simulation parameter set. Default: None.
         '''
@@ -71,7 +73,6 @@
         postCell.network_param = nwParam
         postCell.network_sim_param = simParam
 
-<<<<<<< HEAD
     def create_network(self, synWeightName=None, change=None):
         '''Set up a network from network parameters. 
 
@@ -111,24 +112,12 @@
 
     def create_saved_network2(self, synWeightName=None, full_network=False):
         '''Recreate a saved network embedding and activate it.
-=======
-    def create_saved_network2(self, synWeightName=None, full_network=False):
-        '''Recreate a network embedding with activity from an existing anatomical reconstruction.
-        
-        Recreates a network embedding from existing :ref:`con_file_format` files.
->>>>>>> 1e4bddaa
-
-        This is the better, up-to-date version where point cells and spike trains can be integrated into the same presynaptic cell
+
         Commonly used to assign synapse locations that have been previously generated
         with :py:mod:`~singlecell_input_mapper.singlecell_input_mapper.network_embedding`.
 
-<<<<<<< HEAD
         Here, these synapses can then be connected to activity sources and activated.
         This is the most recent version where point cells and spike trains can be integrated into the same presynaptic cell
-=======
-        Here, these synapses can then be connected to a multi-compartmental model and activated.
-
->>>>>>> 1e4bddaa
         
         Steps:
 
@@ -166,7 +155,6 @@
         logger.info('network complete!')
         logger.info('***************************')
 
-<<<<<<< HEAD
     def reconnect_saved_synapses(self, synInfoName, synWeightName=None, include_silent_synapses = False):
         '''Set up a network from a saved :ref:`syn_activation_format` file.
 
@@ -183,36 +171,6 @@
             include_silent_synapses: 
                 Also create synapses that were not active. 
                 This maintains the synapse id, but maybe slightly slower.
-=======
-    def _apply_network_modify_functions(self):
-        """Apply network modify functions to the network.
-        
-        Network modification functions are written in the network parameters file by name under the key ``network_modify_functions``.
-        They are defined in :py:mod:`single_cell_parser.network_modify_functions`,
-        and always take the arguments:
-        
-        - postCell (:class:`single_cell_parser.cell.Cell`): The postsynaptic cell.
-        - networkMapper (:class:`single_cell_parser.network.NetworkMapper`): A network mapper.
-        - **params: Additional parameters for the network modification function.
-        """
-        if 'network_modify_functions' in list(self.nwParam.keys()):
-            logger.info('***************************')
-            logger.info('applying network modify functions')
-            logger.info('***************************')
-            dict_ = self.nwParam.network_modify_functions
-            for funname, params in six.iteritems(dict_):
-                fun = network_modify_functions.get(funname)
-                logger.info('Applying network modification function \"', funname, '\" with parameters: ', params)
-                fun(self.postCell, self, **params)
-
-    def reconnect_saved_synapses(self, synInfoName, synWeightName=None, include_silent_synapses=False):
-        '''Set up saved synapse locations and activation times.
-        
-        Args:
-            synInfoName (str): Name of the file containing the synapse activation info.
-            synWeightName (str): Name of the file containing the synapse weight information. Default: None.
-            include_silent_synapses: Create synapses that were not active. This maintains the synapse id, but may be slightly slower.
->>>>>>> 1e4bddaa
         '''
         logger.info('***************************')
         logger.info('creating saved network and')
@@ -305,7 +263,6 @@
         logger.info('network complete!')
         logger.info('***************************')
 
-<<<<<<< HEAD
     def create_functional_realization(self):
         '''Create a new functional connectivity realization from an existing network parameter file based on ``convergence``.
 
@@ -371,34 +328,6 @@
                 Whether or not to destroy the presynaptic cells as well. Default: False.
                 Set to False if you want to keep the presynaptic cells for a new simulation run.
                 Set to True if you want to recreate a new network realization (not taken care of in this function)."""
-=======
-    def reconnect_network(self):
-        '''Re-configure functional connectivity
-        
-        .. deprecated:: 0.1.0
-           Deprecated in favor of a full anatomical reconstruction.
-           This method connects synapses using :py:meth:`~_connect_functional_synapses`, which uses
-           randomly assigns presynaptic cells using the ``convergence`` parameter.
-        '''
-        logger.info('***************************')
-        logger.info('re-configuring network')
-        logger.info('***************************')
-        self._activate_presyn_cells()
-        self._connect_functional_synapses()
-        self._connect_spike_trains()
-        logger.info('***************************')
-        logger.info('network complete!')
-        logger.info('***************************')
-
-    def re_init_network(self, replayMode=False):
-        """Stop the activity of all presynaptic cells.
-        
-        Args:
-            replayMode (bool): 
-                If True, also deletes all presynaptic cells, and a new anatomical embedding must be created before running a new simulation. 
-                Default: False.
-        """
->>>>>>> 1e4bddaa
         for synType in list(self.cells.keys()):
             for cell in self.cells[synType]:
                 cell.turn_off()
@@ -643,13 +572,8 @@
         '''Create spike train times based on the network parameters spiketrain keywords.
 
         Uses :py:meth:`~single_cell_parser.cell.PointCell.compute_spike_train_times` to calculate
-<<<<<<< HEAD
         spike times based on the network parameter keys "noise", "start", "interval", "nspikes".
         See :ref:`network_parameters_format` for more information.
-=======
-        spike times based on the network parameter keys ``noise``, ``start``, ``interval`` and ``nspikes``.
-        See :ref:`network_parameters_format` for more information on the network parameters file format.
->>>>>>> 1e4bddaa
         '''
         interval = networkParameters.interval
         noise = 1.0
@@ -915,7 +839,6 @@
         logger.info(
             'initializing spike times for cell type {:s}'.format(preCellType))
 
-<<<<<<< HEAD
     def _connect_functional_synapses(self):
         '''Connects anatomical synapses to spike generators (PointCells).
          
@@ -926,49 +849,7 @@
         To recreate network embeddings that have been created with :py:mod:`singlecell_input_mapper.singlecell_input_mapper`,
         use :py:meth:`~create_saved_network_2` instead, which connects synapses using :py:meth:`~_map_complete_anatomical_realization` instead
         of this method
-=======
-    def _map_complete_anatomical_realization(
-        self,
-        weights=None,
-        full_network=False
-        ):
-        '''Connect synapses to active presynaptic cells from existing :ref:`con_file_format` files.
-        
-        Used to create anatomically consistent networks that have previously been created with 
-        :py:mod:`singlecell_input_mapper`.
-
-        This is step 4 in the creation of a saved network using :py:meth:`create_saved_network2`.
-        The synapses should already be created in :py:meth:`_assign_anatomical_synapses` (step 1),
-        the presynaptic cells have been created in :py:meth:`_create_presyn_cells` (step 2),
-        and their activity should have been generated in :py:meth:`_activate_presyn_cells` (step 3).
-        
-        Assigns synapse weights using :py:meth:`~_assign_synapse_weights` and connect synapses to presynaptic cells with defined activity.
-        
-        Args:
-            weights (dict): Weights for each synapse type.
-            full_network (bool): Defines which cell IDS to use.
-                If True: (non-sequential) cell ids from the network embedding are used. 
-                If False, single_cell network embedding from single_cell_input_mapper is used, in which cell ids are sequential.
->>>>>>> 1e4bddaa
-        '''
-        def log_cell_count(nwparam, cells):
-            if nwparam[synType].celltype == 'pointcell':
-                nrOfSyns = len(synapses[synType])
-                nrOfCells = len(cells[synType])
-                logger.info('activating point cells for cell type {:s}: {:d} synapses, {:d} presynaptic cells'.format(synType, nrOfSyns, nrOfCells))
-            elif nwparam[synType].celltype == 'spiketrain':
-                nrOfSyns = len(synapses[synType])
-                nrOfCells = len(cells[synType])
-                logger.info('activating spike trains for cell type {:s}: {:d} synapses, {:d} presynaptic cells'.format(synType, nrOfSyns, nrOfCells))
-            else:
-                try:
-                    spikeSourceType = list(nwparam[synType].celltype.keys())
-                    if len(spikeSourceType) == 2:
-                        nrOfSyns = len(synapses[synType])
-                        nrOfCells = len(cells[synType])
-                        logger.info('activating mixed spike trains/point cells for cell type {:s}: {:d} synapses, {:d} presynaptic cells'.format(synType, nrOfSyns, nrOfCells))
-                except AttributeError:
-                    passreviousConnectionFile = ''
+        '''
         synapses = self.postCell.synapses
         # previousConnections = {}
         # previousAnatomicalID = None
@@ -1254,7 +1135,6 @@
         logger.info('---------------------------')
 
     def _create_functional_connectivity_map(self):
-<<<<<<< HEAD
         '''Connect functional anatomical synapses based on ``convergence``.
          
         Synapses are connected here to spike generators (:class:`~PointCell`s) according to physiological
@@ -1269,28 +1149,6 @@
                 cell type: string used for indexing point cells and synapses
                 presynaptic cell index: index of cell in list ``self.cells[cell type]``
                 synapse index: index of synapse in list ``self.postCell.synapses[cell type]``
-=======
-        '''Connect synapses to active presynaptic cells according to the ``convergence`` network parameter.
-        
-        .. deprecated:: 0.1
-           Used in :py:meth:`~singlecell_input_mapper.network_realizations.create_functional_network`.
-           To recreate network embeddings from :py:mod:`singlecell_input_mapper.singlecell_input_mapper`,
-           use :py:meth:`~create_saved_network_2` instead, which connects synapses using :py:meth:`~_map_complete_anatomical_realization` instead
-           of this method
-        
-        Randomly assigns synapses to presynaptic spike generators (PointCells) based on the ``convergence`` parameter,
-        in the same way as :py:meth:`~_connect_functional_synapses`.
-        If convergence is e.g. ``0.6``, then each cell has a 60% chance of being connected to the postsynaptic cell.
-        Rather than updating the class attributes, this method returns the functional connectivity map.
-        This is used in :py:meth`~single_cell_parser.network_realizations.create_functional_network`.
-
-        Returns:
-            list: functional connections, where each functional connection is a tuple 
-            (cell type, cell ID, synapse ID).
-            cell type - string used for indexing point cells and synapses
-            presynaptic cell index - index of cell in list self.cells[cell type]
-            synapse index - index of synapse in list self.postCell.synapses[cell type]
->>>>>>> 1e4bddaa
         '''
         #        visTest = {} # dict holding (cell type, cell, synapse) pairs for simple visualization test
 
@@ -1400,7 +1258,6 @@
 
         # functional_connectivity_visualization(visTest, self.postCell)
 
-<<<<<<< HEAD
     def _map_complete_anatomical_realization(
         self,
         weights=None,
@@ -1412,91 +1269,130 @@
         The synapses should already be created in :py:meth:`_assign_anatomical_synapses` (step 1),
         the presynaptic cells have been created in :py:meth:`_create_presyn_cells` (step 2),
         and their activity should have been generated in :py:meth:`_activate_presyn_cells` (step 3).
-=======
-    def _connect_spike_trains(self, weights=None, change=None):
-        '''Connects spike generators with given mean spike rate (SpikeTrains) to synapse locations.
-        
-        All synapses are independent.
-
-        .. deprecated: 0.1.0
-           Used in :py:meth:`create_network` and :py:meth:`create_saved_network`.
-           Please use :py:meth:`~create_saved_network2` instead, which uses :py:meth:`_map_complete_anatomical_realization` to directly invoke :py:meth:`activate_functional_synapse`.
-        '''
+        
+        Assigns synapse weights using :py:meth:`~_assign_synapse_weights`and connect synapses to presynaptic cells with defined activity.
+        
+        Args:
+            weights (dict): Weights for each synapse type.
+            full_network (bool): Defines which cell IDS to use.
+                If True: (non-sequential) cell ids from the network embedding are used. 
+                If False, single_cell network embedding from single_cell_input_mapper is used, in which cell ids are sequential.
+        '''
+        previousConnectionFile = ''
         synapses = self.postCell.synapses
-        if change is not None:
-            tChange, changeParam = change
+        # previousConnections = {}
+        # previousAnatomicalID = None
+        totalConnectedCells = 0
+        totalActiveSyns = 0
+
         for synType in list(self.nwParam.keys()):
+            # Iterate synapse types / presynaptic cell types in network.
             if synType == 'network_modify_functions':  # not a synapse type
                 continue
-            if not self.nwParam[synType].celltype == 'spiketrain':
+            if full_network:
+                synapse_counter = 0 # Sequential counter
+            
+            # 1. Load .con file for current synapse type
+            funcMapName = self.nwParam[synType].synapses.connectionFile
+            if funcMapName != previousConnectionFile:
+                logger.info('loading anatomical connectivity file {:s}'.format(funcMapName))
+                connections, anatomicalID = reader.read_functional_realization_map(funcMapName)
+                previousConnectionFile = funcMapName
+            else:
+                logger.info('anatomical connectivity file already loaded')
+                # connections, anatomicalID = previousConnections, previousAnatomicalID
+            
+            # 2. Connect synapses
+            
+            logger.info('setting up functional connectivity for cell type %s'.format(synType))
+            activeSyn = 0
+            connectedCells = set()
+            
+            try:
+                functionalMap = connections[synType]
+            except KeyError:  
+                # there are celltypes in the network param file that aren't in the con file
+                logger.info('skipping {}, which occurs in network parameters, but not confile'.format(synType))
                 continue
-            nrOfSyns = len(synapses[synType])
-            nrOfCells = len(self.cells[synType])
-            logger.info('activating spike trains for cell type {:s}: {:d} synapses, {:d} presynaptic cells'.format(synType, nrOfSyns, nrOfCells))
-            for i in range(len(synapses[synType])):
-                syn = synapses[synType][i]
+            logger.info('including {}'.format(synType))
+            
+            anatomicalRealizationName = self.nwParam[synType].synapses.distributionFile.split('/')[-1]
+            if anatomicalID != anatomicalRealizationName:
+                errstr = 'Functional mapping %s does not correspond to anatomical realization %s' % (anatomicalID, anatomicalRealizationName)
+                # raise RuntimeError(errstr)
+            
+            # Connect synapses to presynaptic cells
+            def log_cell_count(nwparam, cells):
+                if nwparam[synType].celltype == 'pointcell':
+                    nrOfSyns = len(synapses[synType])
+                    nrOfCells = len(cells[synType])
+                    logger.info('activating point cells for cell type {:s}: {:d} synapses, {:d} presynaptic cells'.format(synType, nrOfSyns, nrOfCells))
+                elif nwparam[synType].celltype == 'spiketrain':
+                    nrOfSyns = len(synapses[synType])
+                    nrOfCells = len(cells[synType])
+                    logger.info('activating spike trains for cell type {:s}: {:d} synapses, {:d} presynaptic cells'.format(synType, nrOfSyns, nrOfCells))
+                else:
+                    try:
+                        spikeSourceType = list(nwparam[synType].celltype.keys())
+                        if len(spikeSourceType) == 2:
+                            nrOfSyns = len(synapses[synType])
+                            nrOfCells = len(cells[synType])
+                            logger.info('activating mixed spike trains/point cells for cell type {:s}: {:d} synapses, {:d} presynaptic cells'.format(synType, nrOfSyns, nrOfCells))
+                    except AttributeError:
+                        pass
+            log_cell_count(self.nwParam, self.cells)
+            
+            for con in functionalMap:
+                cellType, cellID, synID = con
+                if cellType != synType:
+                    errstr = 'Functional map cell type %s does not correspond to synapse type %s' % (cellType, synType)
+                    raise RuntimeError(errstr)
+
+                # Fetch presynaptic cell from list of unconfigured PointCells
+                # These are initialized in _create_presyn_cells
+                if not full_network:
+                    preSynCell = self.cells[synType][cellID]
+                    connectedCells.add(cellID)
+                    syn = synapses[synType][synID]
+                else:
+                    connectedCells.add(cellID)
+                    # Consecutive cell indices
+                    cell_index = len(connectedCells) - 1
+                    preSynCell = self.cells[synType][cell_index]
+                    syn = synapses[synType][synapse_counter]
+                    synapse_counter += 1
+
+                # if cellType not in visTest.keys():
+                #      visTest[cellType] = []
+                #  visTest[cellType].append((cellType, cellID, synID))
+
                 synParameters = self.nwParam[synType].synapses
-                preSynCell = self.cells[synType][i]
                 if weights:
-                    syn.weight = weights[synType][i]
+                    syn.weight = weights[synType][synID]
                 else:
                     for recepStr in list(synParameters.receptors.keys()):
                         receptor = synParameters.receptors[recepStr]
                         self._assign_synapse_weights(receptor, recepStr, syn)
-                if change is None:
-                    activate_functional_synapse(syn, self.postCell, preSynCell,
-                                                synParameters)
-                else:
-                    activate_functional_synapse(syn, self.postCell, preSynCell,
-                                                synParameters, tChange,
-                                                changeParam[synType].synapses)
+                if preSynCell.is_active():
+                    if not syn.pruned:
+                        activate_functional_synapse(syn, self.postCell,preSynCell, synParameters)
+                    if syn.is_active():
+                        activeSyn += 1
+                    preSynCell._add_synapse_pointer(syn)
+            self.connected_cells[synType] = connectedCells
+
+            # previousConnections = connections
+            # previousAnatomicalID = anatomicalID
+            totalConnectedCells += len(connectedCells)
+            totalActiveSyns += activeSyn
+            logger.info('    connected cells: {:d}'.format(len(connectedCells)))
+            logger.info('    active {:s} synapses: {:d}'.format(
+                synType, activeSyn))
         logger.info('---------------------------')
-
-    def create_functional_realization(self):
-        '''Create fixed functional connectivity.
->>>>>>> 1e4bddaa
-        
-        Saves parameter file in working directory.
-        
-        .. deprecated:: 0.1.0
-           Deprecated in favor of a full anatomical reconstruction.
-        
-        Warning:
-            Give this functional realization a (somewhat) unique name!
-            Then save it at the same location as the anatomical realization,  
-            and create a network parameter file with the anatomical and       
-            corresponding functional realizations already in it               
-        
-        Attention: 
-            Assumes path names to anatomical realization files     
-            work from the working directory! so should be correct relative, or
-            preferably absolute paths.
-        
-        '''
-        allParam = self.nwParam
-        self.nwParam = allParam.network
-        self._assign_anatomical_synapses()
-        self._create_presyn_cells()
-        functionalMap = self._create_functional_connectivity_map()
-        id1 = time.strftime('%Y%m%d-%H%M')
-        id2 = str(os.getpid())
-        for synType in functionalMap:
-            tmpName = self.nwParam[synType].synapses.distributionFile
-            splitName = tmpName.split('/')
-            anatomicalID = splitName[-1]
-            outName = tmpName[:-4]
-            outName += '_functional_map_%s_%s.con' % (id1, id2)
-            writer.write_functional_realization_map(
-                outName,
-                functionalMap[synType],
-                anatomicalID)
-            allParam.network[synType].synapses.connectionFile = outName
-        paramName = allParam.info.name
-        paramName += '_functional_map_%s_%s.param' % (id1, id2)
-        allParam.info.name += '_functional_map_%s_%s' % (id1, id2)
-        allParam.save(paramName)
-
-<<<<<<< HEAD
+        logger.info('total connected cells: {:d}'.format(totalConnectedCells))
+        logger.info('total active synapses: {:d}'.format(totalActiveSyns))
+        logger.info('---------------------------')
+
     def _assign_synapse_weights(self, receptor, recepStr, syn):
         """Assign synapse weights according to distribution specified in network parameters.
         
@@ -1538,8 +1434,6 @@
                     syn.weight[recepStr].append(receptor.weight[i])
             else:
                 syn.weight[recepStr].append(receptor.weight)
-=======
->>>>>>> 1e4bddaa
 
     def _connect_spike_trains(self, weights=None, change=None):
         '''Connects synapses with spike generators.
