'''
Created on Mar 8, 2012

@author: regger
'''

import numpy as np
from . import scalar_field
<<<<<<< HEAD
from isf_data_base.dbopen import dbopen
=======
from data_base.dbopen import dbopen
>>>>>>> 334cf0e2
import logging

logger = logging.getLogger("ISF").getChild(__name__)


class Edge(object):
    '''
    Edge object contains list of points,
    diameter at each point, label,
    string hocLabel, parentID
    Used during reading of hoc files
    '''

    def is_valid(self):
        if not self.label:
            self.valid = False
            return False
        if not self.hocLabel:
            self.valid = False
            return False
        if not self.edgePts:
            self.valid = False
            return False
        self.valid = True
        return True


def read_hoc_file(fname=''):
    if not fname.endswith('.hoc') and not fname.endswith('.HOC'):
        raise IOError('Input file is not a .hoc file!')

    with dbopen(fname, 'r') as neuronFile:
        logger.info("Reading hoc file %s" % fname)
        #        cell = co.Cell()
        #        simply store list of edges
        #        cell is parsed in CellParser
        cell = []
        '''
        set up all temporary data structures
        that hold the cell morphology
        before turning it into a Cell
        '''
        tmpEdgePtList = []
        tmpEdgePtCntList = []
        tmpDiamList = []
        tmpLabelList = []
        tmpHocLabelList = []
        segmentInsertOrder = {}
        segmentParentMap = {}
        segmentConMap = {}
        readPts = edgePtCnt = insertCnt = 0

        for line in neuronFile:
            if line:
                '''skip comments'''
                if '/*' in line and '*/' in line:
                    continue
#                    '''ignore daVinci registration'''
#                    if '/* EOF */' in line:
#                        break
                '''read pts belonging to current segment'''
                if readPts:
                    if 'Spine' in line:
                        continue
                    if 'pt3dadd' in line:
                        ptStr = line.partition('(')[2].partition(')')[0]
                        ptStrList = ptStr.split(',')
                        tmpEdgePtList.append([
                            float(ptStrList[0]),
                            float(ptStrList[1]),
                            float(ptStrList[2])
                        ])
                        tmpDiamList.append(float(ptStrList[3]))
                        edgePtCnt += 1
                        continue
                    elif 'pt3dadd' not in line and edgePtCnt:
                        readPts = 0
                        tmpEdgePtCntList.append(edgePtCnt)
                        edgePtCnt = 0
                '''determine type of section'''
                '''and insert section name'''
                if 'soma' in line and 'create' in line:
                    tmpLabelList.append('Soma')
                    readPts = 1
                    edgePtCnt = 0
                    tmpLine = line.strip('{} \t\n\r')
                    segmentInsertOrder[tmpLine.split()[1]] = insertCnt
                    tmpHocLabelList.append(tmpLine.split()[1])
                    insertCnt += 1
                if ('dend' in line or
                        'BasalDendrite' in line) and 'create' in line:
                    tmpLabelList.append('Dendrite')
                    readPts = 1
                    edgePtCnt = 0
                    tmpLine = line.strip('{} \t\n\r')
                    segmentInsertOrder[tmpLine.split()[1]] = insertCnt
                    tmpHocLabelList.append(tmpLine.split()[1])
                    insertCnt += 1
                if 'apical' in line and 'create' in line:
                    tmpLabelList.append('ApicalDendrite')
                    readPts = 1
                    edgePtCnt = 0
                    tmpLine = line.strip('{} \t\n\r')
                    segmentInsertOrder[tmpLine.split()[1]] = insertCnt
                    tmpHocLabelList.append(tmpLine.split()[1])
                    insertCnt += 1
                if 'axon' in line and 'create' in line:
                    tmpLabelList.append('Axon')
                    readPts = 1
                    edgePtCnt = 0
                    tmpLine = line.strip('{} \t\n\r')
                    segmentInsertOrder[tmpLine.split()[1]] = insertCnt
                    tmpHocLabelList.append(tmpLine.split()[1])
                    insertCnt += 1
                '''determine connectivity'''
                if 'connect' in line:
                    #                        if 'soma' in line:
                    #                            segmentParentMap[insertCnt-1] = 'soma'
                    #                            continue
                    splitLine = line.split(',')
                    parentStr = splitLine[1].strip()
                    name_end = parentStr.find('(')
                    conEnd = parentStr.find(')')
                    segmentParentMap[insertCnt - 1] = parentStr[:name_end]
                    segmentConMap[insertCnt - 1] = float(parentStr[name_end +
                                                                   1:conEnd])


#            end for loop
        '''make sure EOF doesn't mess anything up'''
        if len(tmpEdgePtCntList) == len(tmpLabelList) - 1 and edgePtCnt:
            tmpEdgePtCntList.append(edgePtCnt)
        '''put everything into Cell'''
        ptListIndex = 0
        if len(tmpEdgePtCntList) == len(tmpLabelList):
            for n in range(len(tmpEdgePtCntList)):
                #                data belonging to this segment
                thisSegmentID = tmpLabelList[n]
                thisNrOfEdgePts = tmpEdgePtCntList[n]
                thisSegmentPtList = tmpEdgePtList[ptListIndex:ptListIndex +
                                                  thisNrOfEdgePts]
                thisSegmentDiamList = tmpDiamList[ptListIndex:ptListIndex +
                                                  thisNrOfEdgePts]
                ptListIndex += thisNrOfEdgePts
                #                create edge
                segment = Edge()
                segment.label = thisSegmentID
                segment.hocLabel = tmpHocLabelList[n]
                segment.edgePts = thisSegmentPtList
                segment.diameterList = thisSegmentDiamList
                if thisSegmentID != 'Soma':
                    segment.parentID = segmentInsertOrder[segmentParentMap[n]]
                    segment.parentConnect = segmentConMap[n]
                else:
                    segment.parentID = None
                if segment.is_valid():
                    cell.append(segment)
                else:
                    raise IOError(
                        'Logical error reading hoc file: invalid segment')

        else:
            raise IOError(
                'Logical error reading hoc file: Number of labels does not equal number of edges'
            )

        return cell


def read_scalar_field(fname=''):
    if not fname.endswith('.am') and not fname.endswith('.AM'):
        raise IOError('Input file is not an Amira Mesh file!')

    with dbopen(fname, 'r') as meshFile:
        #            logger.info "Reading Amira Mesh file", fname
        mesh = None
        extent, dims, bounds, origin, spacing = [], [], [], [], [0., 0., 0.]
        dataSection, hasExtent, hasBounds = False, False, False
        index = 0
        for line in meshFile:
            if line.strip():
                #                    set up lattice
                if not dataSection:
                    if 'define' in line and 'Lattice' in line:
                        dimStr = line.strip().split()[-3:]
                        for dim in dimStr:
                            dims.append(int(dim))
                        for dim in dims:
                            extent.append(0)
                            extent.append(dim - 1)
                        hasExtent = True
                    if 'BoundingBox' in line:
                        bBoxStr = line.strip(' \t\n,').split()[-6:]
                        for val in bBoxStr:
                            bounds.append(float(val))
                        for i in range(3):
                            origin.append(bounds[2 * i])
                        hasBounds = True
                    if hasExtent and hasBounds and mesh is None:
                        for i in range(3):
                            spacing[i] = (bounds[2 * i + 1] - bounds[2 * i]) / (
                                extent[2 * i + 1] - extent[2 * i])
                            bounds[2 * i + 1] += 0.5 * spacing[i]
                            bounds[2 * i] -= 0.5 * spacing[i]
                            origin[i] -= 0.5 * spacing[i]
                        mesh = np.empty(shape=dims)
                    if '@1' in line and line[:2] == '@1':
                        dataSection = True
                        continue
#                    main data loop
                else:
                    data = float(line.strip())
                    k = index // (dims[0] * dims[1])
                    j = index // dims[0] - dims[1] * k
                    i = index - dims[0] * (j + dims[1] * k)
                    mesh[i, j, k] = data
                    index += 1


#                        logger.info 'i,j,k = %s,%s,%s' % (i, j, k)

        return scalar_field.ScalarField(mesh, origin, extent, spacing, bounds)


def read_synapse_realization(fname):
    if not fname.endswith('.syn') and not fname.endswith('.SYN'):
        raise IOError('Input file is not a synapse realization file!')

    synapses = {}
    with dbopen(fname, 'r') as synFile:
        for line in synFile:
            stripLine = line.strip()
            if not stripLine or stripLine[0] == '#':
                continue
            splitLine = stripLine.split('\t')
            synType = splitLine[0]
            sectionID = int(splitLine[1])
            sectionx = float(splitLine[2])
            if synType not in synapses:
                synapses[synType] = [(sectionID, sectionx)]
            else:
                synapses[synType].append((sectionID, sectionx))

    return synapses


def read_pruned_synapse_realization(fname):
    if not fname.endswith('.syn') and not fname.endswith('.SYN'):
        raise IOError('Input file is not a synapse realization file!')

    synapses = {}
    with dbopen(fname, 'r') as synFile:
        for line in synFile:
            stripLine = line.strip()
            if not stripLine or stripLine[0] == '#':
                continue
            splitLine = stripLine.split('\t')
            synType = splitLine[0]
            sectionID = int(splitLine[1])
            sectionx = float(splitLine[2])
            pruned = int(splitLine[3])
            if synType not in synapses:
                synapses[synType] = [(sectionID, sectionx, pruned)]
            else:
                synapses[synType].append((sectionID, sectionx, pruned))

    return synapses


def read_functional_realization_map(fname):
    '''
    reads list of all functional connections
    coded by tuples (cell type, presynaptic cell index, synapse index).
    Only valid for anatomical synapse realization given by anatomicalID
    '''
    if not fname.endswith('.con') and not fname.endswith('.CON'):
        raise IOError('Input file is not a functional map realization file!')

    connections = {}
    anatomicalID = None
    lineCnt = 0
    with dbopen(fname, 'r') as synFile:
        for line in synFile:
            stripLine = line.strip()
            if not stripLine:
                continue
            lineCnt += 1
            if stripLine[0] == '#':
                if lineCnt == 2:
                    splitLine = stripLine.split(' ')
                    anatomicalID = splitLine[-1]
                continue
            splitLine = stripLine.split('\t')
            cellType = splitLine[0]
            cellID = int(splitLine[1])
            synID = int(splitLine[2])
            if cellType not in connections:
                connections[cellType] = [(cellType, cellID, synID)]
            else:
                connections[cellType].append((cellType, cellID, synID))
    return connections, anatomicalID


def read_synapse_activation_file(fname):
    '''
    reads list of all functional synapses and their activation times.
    Input: file of format:
        synapse type\\tsynapse ID\\tsoma distance\\tsection ID\\tsection pt ID\\tdendrite label\\tactivation times
    returns: dictionary with cell types as keys and list of synapse locations and activation times,
    coded as tuples: (synapse ID, section ID, section pt ID, [t1, t2, ... , tn])
    '''
    #    logger.info 'xxxxxxxxxxxxxxxxxxxxxxxxxxxxxxx'
    #    logger.info 'reading synapse activation file'
    #    logger.info 'xxxxxxxxxxxxxxxxxxxxxxxxxxxxxxx'
    synapses = {}
    lineCnt = 0
    with dbopen(fname, 'r') as synFile:
        for line in synFile:
            if not lineCnt:
                lineCnt += 1
                continue
            stripLine = line.strip()
            if not stripLine:
                continue
            splitLine = stripLine.split('\t')
            #===================================================================
            # clunky support for analysis of old format synapse activation files...
            #===================================================================
            old = False
            if len(splitLine) == 6:
                old = True
            if old:
                cellType = splitLine[0]
                synID = -1
                somaDist = float(splitLine[1])
                secID = int(splitLine[2])
                ptID = int(splitLine[3])
            if not old:
                cellType = splitLine[0]
                synID = int(splitLine[1])
                somaDist = float(splitLine[2])
                secID = int(splitLine[3])
                ptID = int(splitLine[4])
            synTimes = []
            synTimesStr = splitLine[-1].split(',')
            for tStr in synTimesStr:
                if tStr:
                    synTimes.append(float(tStr))
            if cellType not in synapses:
                synapses[cellType] = [(synID, secID, ptID, synTimes, somaDist)]
            else:
                synapses[cellType].append(
                    (synID, secID, ptID, synTimes, somaDist))
            lineCnt += 1
    return synapses


def read_complete_synapse_activation_file(fname):
    '''
    reads list of all functional synapses and their activation times.
    Input: file of format:
        synapse type\\tsynapse ID\\tsoma distance\\tsection ID\\tsection pt ID\\tdendrite label\\tactivation times
    returns: dictionary with cell types as keys and list of synapse locations and activation times,
    coded as tuples: (synapse ID, soma distance, section ID, point ID, structure label, [t1, t2, ... , tn])
    '''
    synapses = {}
    with dbopen(fname, 'r') as synFile:
        for line in synFile:
            line = line.strip()
            if not line:
                continue
            if line[0] == '#':
                continue
            splitLine = line.split('\t')
            cellType = splitLine[0]
            synID = int(splitLine[1])
            somaDist = float(splitLine[2])
            secID = int(splitLine[3])
            ptID = int(splitLine[4])
            structure = splitLine[5]
            synTimes = []
            synTimesStr = splitLine[6].split(',')
            for tStr in synTimesStr:
                if tStr:
                    synTimes.append(float(tStr))
            if cellType not in synapses:
                synapses[cellType] = [(synID, somaDist, secID, ptID, structure,
                                       synTimes)]
            else:
                synapses[cellType].append(
                    (synID, somaDist, secID, ptID, structure, synTimes))

    return synapses


def read_spike_times_file(fname):
    '''
    reads list of all trials and spike times within these trials.
    Input: file of format:
        trial nr.\\tactivation times (comma-separated list or empty)
    returns:
        dictionary with trial numbers as keys (integers), and tuples of spike times
        in each trial as values
    '''
    spikeTimes = {}
    with dbopen(fname, 'r') as spikeTimeFile:
        for line in spikeTimeFile:
            line = line.strip()
            if not line:
                continue
            if line[0] == '#':
                continue
            splitLine = line.split('\t')
            trial = int(splitLine[0])
            tmpTimes = []
            if len(splitLine) > 1:
                spikeTimesStr = splitLine[1].split(',')
                for tStr in spikeTimesStr:
                    if tStr:
                        tmpTimes.append(float(tStr))
            if trial not in spikeTimes:
                spikeTimes[trial] = tuple(tmpTimes)
            else:
                errstr = 'Error reading spike times file: duplicate trial number (trial %d)' % trial
                raise RuntimeError(errstr)

    return spikeTimes


def read_synapse_weight_file(fname):
    '''
    reads list of all anatomical synapses and their maximum conductance values.
    Input: file of format:
        synapse type\\\tsynapse ID\tsection ID\\tsection pt ID\\treceptor type (string)\\tconductance values
    Returns: two (!!!) dictionaries with cell types as keys, ordered the same as the anatomical synapses:
        1st with section ID and pt ID, 2nd with synaptic weights, coded as dictionaries
        (keys=receptor strings) containing weights: (gmax_0, gmax_1, ... , gmax_n)
    '''
    #    logger.info 'xxxxxxxxxxxxxxxxxxxxxxxxxxxxxxx'
    #    logger.info 'reading synapse strength file'
    #    logger.info 'xxxxxxxxxxxxxxxxxxxxxxxxxxxxxxx'
    synWeights, synLocations = {}, {}
    lineCnt = 0
    with dbopen(fname, 'r') as synFile:
        for line in synFile:
            if not lineCnt:
                lineCnt += 1
                continue
            stripLine = line.strip()
            if not stripLine:
                continue
            splitLine = stripLine.split('\t')
            cellType = splitLine[0]
            synID = int(splitLine[1])
            secID = int(splitLine[2])
            ptID = int(splitLine[3])
            receptorType = splitLine[4]
            synWeightList = []
            synWeightsStr = splitLine[5].split(',')
            for gStr in synWeightsStr:
                if gStr:
                    synWeightList.append(float(gStr))
            if cellType not in synLocations:
                synLocations[cellType] = {}
            synLocations[cellType][synID] = (secID, ptID)
            if cellType not in synWeights:
                synWeights[cellType] = []
            if len(synWeights[cellType]) < synID + 1:
                synWeights[cellType].append({})
            synWeights[cellType][synID][receptorType] = synWeightList
            lineCnt += 1
    return synWeights, synLocations


def read_landmark_file(landmarkFilename):
    '''
    returns list of (x,y,z) points
    '''
    if not landmarkFilename.endswith('.landmarkAscii'):
        errstr = 'Wrong input format: has to be landmarkAscii format'
        raise RuntimeError(errstr)

    landmarks = []
    with dbopen(landmarkFilename, 'r') as landmarkFile:
        readPoints = False
        for line in landmarkFile:
            stripLine = line.strip()
            if not stripLine:
                continue
            if stripLine[:2] == '@1':
                readPoints = True
                continue
            if readPoints:
                splitLine = stripLine.split()
                x = float(splitLine[0])
                y = float(splitLine[1])
                z = float(splitLine[2])
                landmarks.append((x, y, z))

    return landmarks


if __name__ == '__main__':
    #    testHocFname = raw_input('Enter hoc filename: ')
    #    testReader = Reader(testHocFname)
    #    testReader.read_hoc_file()
    #    testAmFname = raw_input('Enter Amira filename: ')
    for i in range(1000):
        testAmFname = 'SynapseCount.14678.am'
        read_scalar_field(testAmFname)
    logger.info('Done!')<|MERGE_RESOLUTION|>--- conflicted
+++ resolved
@@ -6,11 +6,7 @@
 
 import numpy as np
 from . import scalar_field
-<<<<<<< HEAD
-from isf_data_base.dbopen import dbopen
-=======
 from data_base.dbopen import dbopen
->>>>>>> 334cf0e2
 import logging
 
 logger = logging.getLogger("ISF").getChild(__name__)
