--- conflicted
+++ resolved
@@ -1,12 +1,3 @@
-<<<<<<< HEAD
-from tests import client as test_dask_client
-import pytest
-
-@pytest.fixture(scope="session")
-def client(pytestconfig):
-    port = pytestconfig.getoption("--dask_server_port")
-    c = test_dask_client(port)
-=======
 import pytest, distributed, socket
 
 @pytest.fixture(scope="session")
@@ -20,5 +11,4 @@
             ip, 
             pytestconfig.getoption("--dask_server_port"))
         )
->>>>>>> d05a5110
     return c