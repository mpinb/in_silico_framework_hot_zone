import os
<<<<<<< HEAD
import sys
=======
>>>>>>> 271934fa
import time
import logging
from logging import handlers
import tempfile
import threading
import util
import glob
import json
import pandas as pd
import numpy as np
import vaex
import vaex.ml

from sklearn.decomposition import PCA
from sklearn.preprocessing import MinMaxScaler, StandardScaler

from pathlib import Path
from flask import Flask, request, jsonify
from flask_cors import CORS

from werkzeug.serving import make_server

INVALID_NUMBER = -999999

def load_tables(data_folder, config, max_num_rows = 50000):    
    csvFiles = glob.glob(os.path.join(data_folder,"*.csv"))
    tables = {}
    
    for filepath in csvFiles:   
        basename = os.path.basename(filepath) 

        print("start read: {}".format(basename))
        df = pd.read_csv(filepath, nrows=max_num_rows)    
        print("complete read")

        samplingSettings = config["sampling_settings"]
        if(basename in samplingSettings):
            settings = samplingSettings[basename]
            seed = settings["seed"]
            sampleSize = settings["number"]
            randomState = np.random.RandomState(seed)
            df = df.sample(sampleSize, random_state=randomState)

        columns_data = df.to_dict(orient="records")
        tables[basename] = {}
        tables[basename]["flat"] = df
        tables[basename]["records"] = columns_data

    return tables


<<<<<<< HEAD
def load_table_from_df(df):
    tables = {}
    basename = "pandas_df"
    tables[basename] = {}
    tables[basename]["flat"] = df
    columns_data = df.to_dict(orient="records")
    tables[basename]["records"] = columns_data
    return tables


=======
>>>>>>> 271934fa
def write_objects_to_file(filenameProjects, objects):    
    if(filenameProjects is None):
        return
    with open(filenameProjects, 'w') as file:
        json.dump(objects, file)

def get_data_ranges(df):
    ranges = {}
    ranges["min"] = df.min().to_list()
    ranges["max"] = df.max().to_list()
    return ranges 

def get_data_ranges_vaex(df):
    col_names = df.get_column_names()
    ranges = {}
    ranges["min"] = df.min(col_names).tolist()
    ranges["max"] = df.max(col_names).tolist()
    return ranges 

def normalize(df, low=-1, high=1):
    scaler = MinMaxScaler(feature_range=(low, high))
    df_normalized = pd.DataFrame(scaler.fit_transform(df), columns=df.columns)
    return df_normalized

def getPCA(df):    
    scaler = StandardScaler()
    scaled_data = scaler.fit_transform(df)
    
    pca = PCA(2)
    pca.fit(scaled_data)
    principal_components = pca.transform(scaled_data)

    min_max_scaler = MinMaxScaler(feature_range=(-1, 1))
    normalized_components = min_max_scaler.fit_transform(principal_components)

    return normalized_components.tolist()

    
class LinkedViewsServer:
    def __init__(self, config_file_path = None, data_folder=None):
        if(config_file_path is not None):
            self.config_file_path = config_file_path
        else:
            self.config_file_path = Path(os.path.dirname(__file__))/"defaults"/"config.json"        

        self.data_folder = None 
        if(data_folder):
            self.data_folder = Path(data_folder)
            self.resourceDir = self.data_folder/"resources"
            self.config_file_path = self.data_folder/"config.json"
        else:
            self.resourceDir = None
        self.filenameProjects = None

        self.thread = None    
        self.vaex_df = None
        self.selections = {}
        self.active_selection = None

        print(self.config_file_path)
        self.config = util.loadJson(self.config_file_path)

        if(self.data_folder):
            self.tables = load_tables(self.data_folder, self.config)
            self.filenameProjects = self.data_folder/"projects.json"
            # Load objects from the file on server startup
            try:
                with open(self.filenameProjects, 'r') as file:
                    self.objects = json.load(file)
            except FileNotFoundError:
                self.objects = []
        else:
            self.tables = {}
            self.objects = []


    def start(self, port=5000):                        
        if(self.thread is not None):
<<<<<<< HEAD
            print(f"server already running at port {self.port}")
=======
            print("server already running at port {}".format(self.port))
>>>>>>> 271934fa
            return        
        try:
            self.app = Flask(__name__)       
            CORS(self.app)     
            self.server = make_server('0.0.0.0', port, self.app)                        
            self.port = port
            self.init_routes()
        except SystemExit as e:
            self.server = None
            return

        def _start():
            self.server.serve_forever()

        self.thread = threading.Thread(target=_start)      
        self.thread.start()
        print(f"server is running at port {self.port}")
        self.start_logging()
        print("set data:        server.set_data(df)")        
        print("stop server:     server.stop()")
        

    def stop(self):
        if(self.thread is None):
            print("server is not running")
            return

<<<<<<< HEAD
        print(f"Stopping server. If operation does not terminate, try to repeatedly reopen http://127.0.0.1:{self.port} in the browser.")
=======
        print("Stopping server. If operation does not terminate, try to repeatedly reopen http://127.0.0.1:{} in the browser.".format(self.port))
>>>>>>> 271934fa
        self.stop_logging()
        self.server.shutdown()                
        self.thread.join()
        self.thread = None
        print("Server stopped.")

    def start_logging(self):
        tmp_folder = Path(tempfile.gettempdir())
        log_filename = tmp_folder/"linked-views-server.log"
<<<<<<< HEAD
        print(f"logs are written to {log_filename}")
=======
        print("logs are written to {}".format(log_filename))
>>>>>>> 271934fa
        self.logfile_handler = logging.handlers.RotatingFileHandler(
            filename=log_filename,
            mode='w',
            maxBytes=1048576
        )
        self.logfile_handler.setLevel(logging.INFO)
        formatter = logging.Formatter("%(asctime)s [%(levelname)s]: %(message)s", "%Y-%m-%d %H:%M:%S")
        self.logfile_handler.setFormatter(formatter)
        logging.getLogger().addHandler(self.logfile_handler)

    def stop_logging(self):
        logging.getLogger().removeHandler(self.logfile_handler)

<<<<<<< HEAD
    def set_data(self, df):
        assert self.server is not None

        if(isinstance(df, pd.DataFrame)):
            self.tables = load_table_from_df(df)
            self.config["cached_tables"] = ["pandas_df"]
        elif(isinstance(df, vaex.DataFrame)):
            self.vaex_df = df        
            self.vaex_columns = df.get_column_names()         
            self.vaex_df["row_index"] = np.arange(self.vaex_df.shape[0])
            self.vaex_data_ranges = get_data_ranges_vaex(df)
        else:
            raise TypeError(df)

        
=======
    def set_data(self, vaex_df):
        assert self.server is not None        
        self.vaex_df = vaex_df        
        self.vaex_columns = vaex_df.get_column_names()         
        self.vaex_df["row_index"] = np.arange(self.vaex_df.shape[0])
        self.vaex_data_ranges = get_data_ranges_vaex(vaex_df)
>>>>>>> 271934fa
    

    def init_routes(self):
        self.app.add_url_rule('/', 'index', self.index)
        self.app.add_url_rule('/getSelections', 'getSelections', self.getSelections)
        self.app.add_url_rule('/getSelectedIndices', 'getSelectedIndices', self.getSelectedIndices)
        self.app.add_url_rule('/dataServer/', 'get_objects', self.get_objects, methods=['GET'])
        self.app.add_url_rule('/dataServer/<name>', 'delete_object', self.delete_object, methods=['DELETE'])
        self.app.add_url_rule('/dataServer/', 'add_object', self.add_object, methods=['POST'])
        self.app.add_url_rule('/dataServer/getMetaData', 'getMetaData', self.getMetaData, methods=["GET", "POST"])
        self.app.add_url_rule('/dataServer/getResourceJSON', 'getResourceJSON', self.getResourceJSON, methods=["GET", "POST"])
        self.app.add_url_rule("/dataServer/getValues", "getValues", self.getValues, methods=["GET", "POST"])
        self.app.add_url_rule("/dataServer/getDensity", "getDensity", self.getDensity, methods=["POST"])
        self.app.add_url_rule("/dataServer/setDensityPlotSelection", "setDensityPlotSelection", self.setDensityPlotSelection, methods=["POST"])
<<<<<<< HEAD
        self.app.add_url_rule("/dataServer/setIndicesSelection", "setIndicesSelection", self.setIndicesSelection, methods=["POST"])

    def index(self):
        if(self.vaex_df):
            return f"vaex df columns: {[name for name in list(self.vaex_df.columns)]}"
=======

    def index(self):
        if(self.vaex_df):
            return "vaex df columns: {}".format([name for name in list(self.vaex_df.columns)])
>>>>>>> 271934fa
        else:
            return f"Tables: {[name for name in self.tables.keys()]}"



    """
    ########################################################################################
                                    session storage
    ########################################################################################
    """

    def get_objects(self):
        return jsonify(self.objects)

    def delete_object(self, name):        
        self.objects = [obj for obj in self.objects if obj['name'] != name]
        write_objects_to_file(self.filenameProjects, self.objects)    
        return jsonify({'message': 'Object deleted'})
    
    def add_object(self):

        def delete_object_by_property(json_list, property_name, property_value):
            filtered_list = [obj for obj in json_list if obj.get(property_name) != property_value]
            return filtered_list
        
        new_object = request.get_json()

        self.objects = delete_object_by_property(self.objects, "name", new_object["name"])
        self.objects.append(new_object)
        write_objects_to_file(self.filenameProjects, self.objects)
        return jsonify(new_object)


    def add_session(self, sessionData, name=None):
        if(name is None):
<<<<<<< HEAD
            name = f"session-{len(self.objects)+1}"
=======
            name = "session-{}".format(len(self.objects)+1)
>>>>>>> 271934fa
        sessionData["name"] = name
        self.objects.append(sessionData)
        return name 

    def remove_session(self, name):
        self.delete_object(name)


    def get_session(self, name):
        for session in self.objects:
            if(session["name"] == name):
                return session
        return None


    """
    ########################################################################################
                                    end of session storage
    ########################################################################################
    """


    #@app.route("/matrixServer/getMetaData", methods=["GET", "POST"])
    #@cross_origin()
    def getMetaData(self):        
        if request.method == "POST":
            if request.data:
                data = request.get_json(force=True)
                
                meta_data = []            
                for tableName, tableData in self.tables.items():
                    df = tableData["flat"]            
                    meta_data.append({
                        "name" : tableName,
                        "num_rows" : df.shape[0],
                        "columns" : df.columns.to_list(),
                        "data_ranges" : get_data_ranges(df)                
                    })

                if(self.vaex_df is not None):                       
                    meta_data.append({
                        "name" : "vaex_df",
                        "num_rows" : self.vaex_df.shape[0],
                        "columns" : self.vaex_columns,
                        "data_ranges" : self.vaex_data_ranges#'get_data_ranges_vaex(self.vaex_df)                
                    })


                response_data = {
                    "meta_data" : meta_data,
                    "available_views" : self.config["available_views"],
                    "table_mapping" : self.config["table_mapping"],
                    "cached_tables" : self.config["cached_tables"]
                }
                return json.dumps(response_data)


    #@app.route("/matrixServer/getResourceJSON", methods=["GET", "POST"])
    #@cross_origin()
    def getResourceJSON(self):        
        if request.method == "POST":
            if request.data:
                data = request.get_json(force=True)

                resourceName = data["filename"]
                filename = self.resourceDir/resourceName
                print(filename)

                if(not os.path.exists(filename)):
                    raise ValueError(filename)
                else:
                    jsonData = util.loadJson(filename)

                    response_data = {
                        "filename" : resourceName,
                        "jsonData" : jsonData
                    }

                    return json.dumps(response_data)



    #@app.route("/matrixServer/getValues", methods=["GET", "POST"])
    #@cross_origin()
    def getValues(self):
        
        if request.method == "POST":
            if request.data:
                data = request.get_json(force=True)

                tableName = data["table"]
                df = self.tables[tableName]["flat"]

                columns = data["columns"]
                indices = data["indices"]
                format = data["format"]
                #print(columns)
                #print(set(columns) - set(df.columns))
                assert set(columns).issubset(set(df.columns))
                assert len(indices) == 0 or max(indices) < df.shape[0]            

                if(len(indices) == 0):
                    filtered_df = df[columns]
                else:
                    filtered_df = df.iloc[indices][columns]

                if(format == "expanded"):
                    values = filtered_df.to_dict(orient="records")
                elif(format == "flat"):
                    values = filtered_df.values.tolist()
                elif(format == "flat-normalized"):
                    values = normalize(filtered_df).values.tolist()
                elif(format == "flat-normalized-PCA"):
                    values = getPCA(filtered_df) 
                else:
                    raise ValueError(format)

                response_data = {
                    "columns" : columns,
                    "indices" : indices,
                    "values" : values,
                    "data_ranges" : get_data_ranges(filtered_df)
                }

                return json.dumps(response_data)
    

    def getDensity(self): 
        self.last_request = request.data
        if request.method == "POST":            
            if request.data:
                data = request.get_json(force=True)

                tableName = data["table"]
                if(tableName not in ["vaex_df"]):
                    raise ValueError(tableName)

                df = self.vaex_df
              
                columns = data["columns"]                
                #indices = data["indices"]
                format = data["format"]
                if(format in ["count"]):
                    assert len(columns) == 2
                elif(format in ["min", "max", "mean", "median"]):
                    assert len(columns) == 3
                    value_column = columns[2]
                else:
                    raise ValueError(format)

                binbycols = columns[0:2]
                density_grid_shape = tuple(data["density_grid_shape"])
                nCells = density_grid_shape[0] * density_grid_shape[1]
                #indices = np.arange(nCells)
                                                
                minmax_x = df.minmax(binbycols[0])
                minmax_y = df.minmax(binbycols[1])
                data_ranges = [minmax_x.tolist(), minmax_y.tolist()]
                
                if(format == "count"):
                    values = df.count(binby=binbycols, shape=density_grid_shape, selection=self.active_selection, limits=data_ranges).astype(float)
                    values[values == 0] = np.nan
                elif(format == "min"):                    
                    values = df.min(value_column, binby=binbycols, shape=density_grid_shape, selection=self.active_selection, limits=data_ranges)
                    values[values > 10**100] = np.nan
                elif(format == "max"):                    
                    values = df.max(value_column, binby=binbycols, shape=density_grid_shape, selection=self.active_selection, limits=data_ranges)
                    values[values < -10**100] = np.nan
                elif(format == "mean"):                    
                    values = df.mean(value_column, binby=binbycols, shape=density_grid_shape, selection=self.active_selection, limits=data_ranges)
                elif(format == "median"):
                    values = df.median_approx(value_column, binby=binbycols, shape=density_grid_shape, selection=self.active_selection, limits=data_ranges)
                else:
                    raise ValueError(format)             

                values = np.nan_to_num(values, nan=INVALID_NUMBER)
                
                response_data = {
                    "columns" : columns,
                    #"indices" : indices.tolist(),
                    "values" : values.tolist(),
                    "density_grid_shape" : data["density_grid_shape"],
                    "data_ranges" : data_ranges,
                    "masked_value" : INVALID_NUMBER
                }

                return json.dumps(response_data)


    def setDensityPlotSelection(self): 
        self.last_request = request.data
        if request.method == "POST":            
            if request.data:
                data = request.get_json(force=True)
                
                table = data["table"]
                columns = data["columns"]
                bin_ranges = data["bin_ranges"]
                selection_name = data["selection_name"]
                
                assert table == "vaex_df"
                for column in columns:
                    assert column in self.vaex_columns

                self.selections[selection_name] = {
                    "columns" : columns,
                    "bin_ranges" : bin_ranges
                }

                response_data = {}
                return json.dumps(response_data)


<<<<<<< HEAD
    def setIndicesSelection(self): 
        self.last_request = request.data
        if request.method == "POST":            
            if request.data:
                data = request.get_json(force=True)
                
                table = data["table"]
                view_name = data["view_name"]                
                indices = data["indices"]
                
                assert table == "pandas_df"
                
                self.selections[view_name] = sorted(indices)

                response_data = {}
                return json.dumps(response_data)


=======
>>>>>>> 271934fa
    def computeSelection(self, return_indices=True):
        if("global" in self.selections):
            columns = self.selections["global"]["columns"] 
            col1 = columns[0]
            col2 = columns[1]

            ranges = self.selections["global"]["bin_ranges"]

            self.vaex_df.select_nothing(name="selection_global")
            for idx, range_i in enumerate(ranges):    
                limit_i = [(range_i[0][0], range_i[0][1]), (range_i[1][0], range_i[1][1])]        
                self.vaex_df.select_rectangle(self.vaex_df[col1], self.vaex_df[col2], limit_i, name="selection_global", mode="or")
            self.active_selection = "selection_global"

            if(return_indices):
                df_selected_indices = self.vaex_df.evaluate(self.vaex_df["row_index"], selection="selection_global")
                return df_selected_indices
            else:
                return "selection_global"
        else:
            self.active_selection = None
            return None            

    def resetSelection(self):
        self.active_selection = None


    def getSelections(self):
        return self.selections

<<<<<<< HEAD
    def getSelectionFromView(self, view_name):
        if(view_name not in self.selections):
            return []
        else:
            return self.selections[view_name]


=======
>>>>>>> 271934fa

    def getSelectedIndices(self):
        df_selected_indices = self.computeSelection()
        if(df_selected_indices is None):
            return "no selection"
        else:
<<<<<<< HEAD
            return f"number of selected rows: {df_selected_indices.shape[0]}"



def printUsageAndExit():
    print("Usage:")
    print("python server.py <data-folder> [<port>]")
    exit()


if __name__ == "__main__":
    if(len(sys.argv) not in [2,3]):
        printUsageAndExit()

    dataDir = Path(sys.argv[1])

    port = 5000
    if(len(sys.argv) == 3):
        port = int(sys.argv[2])
    
    server = LinkedViewsServer(data_folder=dataDir)
    server.start(port)
        
    time.sleep(3600) # keep running for 1h

=======
            return "number of selected rows: {}".format(df_selected_indices.shape[0])




if __name__ == "__main__":

    server = LinkedViewsServer()
    server.start(5000)
        
    time.sleep(3600) # keep running for 1h

>>>>>>> 271934fa
    <|MERGE_RESOLUTION|>--- conflicted
+++ resolved
@@ -1,8 +1,5 @@
 import os
-<<<<<<< HEAD
 import sys
-=======
->>>>>>> 271934fa
 import time
 import logging
 from logging import handlers
@@ -54,7 +51,6 @@
     return tables
 
 
-<<<<<<< HEAD
 def load_table_from_df(df):
     tables = {}
     basename = "pandas_df"
@@ -65,8 +61,6 @@
     return tables
 
 
-=======
->>>>>>> 271934fa
 def write_objects_to_file(filenameProjects, objects):    
     if(filenameProjects is None):
         return
@@ -145,11 +139,7 @@
 
     def start(self, port=5000):                        
         if(self.thread is not None):
-<<<<<<< HEAD
             print(f"server already running at port {self.port}")
-=======
-            print("server already running at port {}".format(self.port))
->>>>>>> 271934fa
             return        
         try:
             self.app = Flask(__name__)       
@@ -177,11 +167,7 @@
             print("server is not running")
             return
 
-<<<<<<< HEAD
         print(f"Stopping server. If operation does not terminate, try to repeatedly reopen http://127.0.0.1:{self.port} in the browser.")
-=======
-        print("Stopping server. If operation does not terminate, try to repeatedly reopen http://127.0.0.1:{} in the browser.".format(self.port))
->>>>>>> 271934fa
         self.stop_logging()
         self.server.shutdown()                
         self.thread.join()
@@ -191,11 +177,7 @@
     def start_logging(self):
         tmp_folder = Path(tempfile.gettempdir())
         log_filename = tmp_folder/"linked-views-server.log"
-<<<<<<< HEAD
         print(f"logs are written to {log_filename}")
-=======
-        print("logs are written to {}".format(log_filename))
->>>>>>> 271934fa
         self.logfile_handler = logging.handlers.RotatingFileHandler(
             filename=log_filename,
             mode='w',
@@ -209,7 +191,6 @@
     def stop_logging(self):
         logging.getLogger().removeHandler(self.logfile_handler)
 
-<<<<<<< HEAD
     def set_data(self, df):
         assert self.server is not None
 
@@ -225,14 +206,6 @@
             raise TypeError(df)
 
         
-=======
-    def set_data(self, vaex_df):
-        assert self.server is not None        
-        self.vaex_df = vaex_df        
-        self.vaex_columns = vaex_df.get_column_names()         
-        self.vaex_df["row_index"] = np.arange(self.vaex_df.shape[0])
-        self.vaex_data_ranges = get_data_ranges_vaex(vaex_df)
->>>>>>> 271934fa
     
 
     def init_routes(self):
@@ -247,18 +220,11 @@
         self.app.add_url_rule("/dataServer/getValues", "getValues", self.getValues, methods=["GET", "POST"])
         self.app.add_url_rule("/dataServer/getDensity", "getDensity", self.getDensity, methods=["POST"])
         self.app.add_url_rule("/dataServer/setDensityPlotSelection", "setDensityPlotSelection", self.setDensityPlotSelection, methods=["POST"])
-<<<<<<< HEAD
         self.app.add_url_rule("/dataServer/setIndicesSelection", "setIndicesSelection", self.setIndicesSelection, methods=["POST"])
 
     def index(self):
         if(self.vaex_df):
             return f"vaex df columns: {[name for name in list(self.vaex_df.columns)]}"
-=======
-
-    def index(self):
-        if(self.vaex_df):
-            return "vaex df columns: {}".format([name for name in list(self.vaex_df.columns)])
->>>>>>> 271934fa
         else:
             return f"Tables: {[name for name in self.tables.keys()]}"
 
@@ -294,11 +260,7 @@
 
     def add_session(self, sessionData, name=None):
         if(name is None):
-<<<<<<< HEAD
             name = f"session-{len(self.objects)+1}"
-=======
-            name = "session-{}".format(len(self.objects)+1)
->>>>>>> 271934fa
         sessionData["name"] = name
         self.objects.append(sessionData)
         return name 
@@ -512,7 +474,6 @@
                 return json.dumps(response_data)
 
 
-<<<<<<< HEAD
     def setIndicesSelection(self): 
         self.last_request = request.data
         if request.method == "POST":            
@@ -531,8 +492,6 @@
                 return json.dumps(response_data)
 
 
-=======
->>>>>>> 271934fa
     def computeSelection(self, return_indices=True):
         if("global" in self.selections):
             columns = self.selections["global"]["columns"] 
@@ -563,7 +522,6 @@
     def getSelections(self):
         return self.selections
 
-<<<<<<< HEAD
     def getSelectionFromView(self, view_name):
         if(view_name not in self.selections):
             return []
@@ -571,15 +529,12 @@
             return self.selections[view_name]
 
 
-=======
->>>>>>> 271934fa
 
     def getSelectedIndices(self):
         df_selected_indices = self.computeSelection()
         if(df_selected_indices is None):
             return "no selection"
         else:
-<<<<<<< HEAD
             return f"number of selected rows: {df_selected_indices.shape[0]}"
 
 
@@ -603,20 +558,4 @@
     server = LinkedViewsServer(data_folder=dataDir)
     server.start(port)
         
-    time.sleep(3600) # keep running for 1h
-
-=======
-            return "number of selected rows: {}".format(df_selected_indices.shape[0])
-
-
-
-
-if __name__ == "__main__":
-
-    server = LinkedViewsServer()
-    server.start(5000)
-        
-    time.sleep(3600) # keep running for 1h
-
->>>>>>> 271934fa
-    +    time.sleep(3600) # keep running for 1h