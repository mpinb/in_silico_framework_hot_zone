import numpy as np
import matplotlib.pyplot as plt
# import dask
import os
import glob
import IPython
import jinja2
import functools
from base64 import b64encode
import multiprocessing
<<<<<<< HEAD
from isf_data_base.utils import chunkIt
=======
from data_base.utils import chunkIt
>>>>>>> 334cf0e2

html_template = 'animation_template.html'


def find_nearest(array, value):
    'https://stackoverflow.com/questions/2566412/find-nearest-value-in-numpy-array'
    array = np.asarray(array)
    idx = (np.abs(array - value)).argmin()
    return idx


def get_default_axis(range_var):
    if range_var == 'Vm':
        return (0, 1600), (-80, 0)
    if range_var == 'Ih.gIh':
        return (0, 1600), (-2 * 10e-5, 2 * 10e-5)
    if range_var == 'na_ion':
        return (0, 1600), (0, 300)
    if range_var == 'Ca_HVA.ica':
        return (0, 1600), (-500 * 10e-5, 2 * 10e-5)
    if range_var == 'Ca_LVAst.ica':
        return (0, 1600), (-500 * 10e-5, 2 * 10e-5)
    else:
        return (0, 1600), (-2 * 10e-5, 2 * 10e-5)


def _load_base64(filename, extension='png'):
    #https://github.com/jakevdp/JSAnimation/blob/master/JSAnimation/html_writer.py
    with open(filename, 'rb') as f:
        data = f.read()
    return 'data:image/{0};base64,{1}'.format(extension,
                                              b64encode(data).decode('ascii'))


def display_animation(files,
                      interval=10,
                      style=False,
                      animID=None,
                      embedded=False):
    '''creates an IPython animation out of files specified in a globstring or a list of paths.
     
    animID: unique integer to identify the animation in the javascript environment of IPython
    files: globstring or list of paths
    interval: time interval between frames
    
    CAVEAT: the paths need to be relative to the location of the ipynb / html file, since
    the are resolved in the browser and not by python'''
    if animID is None:
        animID = np.random.randint(
            10000000000000)  # needs to be unique within one ipynb
    env = jinja2.Environment(
        loader=jinja2.FileSystemLoader(os.path.dirname(__file__)))
    template = env.get_template(html_template)

    if isinstance(files, str):
        if os.path.isdir(files):  # folder provieded --> convert to globstring
            files = os.path.join(files, '*.png')
        listFrames = sorted(glob.glob(files))
    else:
        listFrames = files
    if embedded:
        listFrames = [_load_base64(f) for f in listFrames]
    htmlSrc = template.render(ID=animID,
                              listFrames=listFrames,
                              interval=interval,
                              style=style)

    IPython.display.display(IPython.display.HTML(htmlSrc))


def find_closest_index(list_, value):
    '''returns index of value within list_, which is closest to the value specified in the arguments'''
    m = min(list(range(len(list_))), key=lambda i: abs(list_[i] - value))
    return m


def get_synapse_points(cell, n):
    pass


def get_lines(cell, n, range_vars='Vm'):
    '''returns list of dictionaries of lines that can be displayed using the plot_lines function'''
    difference_limit = 1
    if isinstance(range_vars, str):
        range_vars = [range_vars]

    cmap = {
        'Soma': 'k',
        'Dendrite': 'b',
        'ApicalDendrite': 'r',
        'AIS': 'g',
        'Myelin': 'y',
        'SpineNeck': 'cyan',
        'SpineHead': 'orange'
    }
    out_all_lines = []
    points_lines = {}  # contains data to be plotted as points
    for currentSec in cell.sections:
        if currentSec.label == "Soma":  #don't plot soma
            continue

        out = {}
        currentSec_backup = currentSec

        parentSec = currentSec.parent

        #compute distance from current section to soma
        dist = 0.0
        parentLabel = parentSec.label

        while parentLabel != 'Soma':
            dist += parentSec.L * currentSec.parentx
            currentSec = parentSec
            parentSec = currentSec.parent
            parentLabel = parentSec.label

        parent_idx = find_nearest(currentSec_backup.parent.relPts,
                                  currentSec_backup.parentx)
        parent_idx_segment = find_nearest(currentSec_backup.parent.segx,
                                          currentSec_backup.parentx)

        #now calculate it segment wise.
        #First point is branchpoint of parent section, because otherwise there will be a gap in the plot
        distance_dummy = [
            dist
        ]  #  + currentSec_backup.parent.relPts[parent_idx]*currentSec_backup.parent.L]
        #calculate each segment distance
        for seg in currentSec_backup:
            distance_dummy.append(dist + seg.x * currentSec_backup.L)

        # voltage traces are a special case
        if range_vars[0] == 'Vm':
            traces_dummy = [
                currentSec_backup.parent.recVList[parent_idx_segment][n]
            ]
            for vec in currentSec_backup.recVList:
                traces_dummy.append(vec[n])
        # other range vars are saved differently in the cell object compared to Vm
        else:
            vec_list = []  # currentSec_backup.recordVars[range_vars[0]]
            try:
                traces_dummy = [
                    currentSec_backup.parent.recordVars[range_vars[0]]
                    [parent_idx_segment][n]
                ]
            except:
                traces_dummy = [np.NaN]
            if not currentSec_backup.recordVars[range_vars[0]]:
                traces_dummy.append(np.nan)
                continue  #if range mechanism is not in section: continue
            for vec in currentSec_backup.recordVars[range_vars[0]]:
                traces_dummy.append(vec[n])
                #sec.recordVars[range_vars[0]][lv_for_record_vars]
        
        assert(len(distance_dummy) == len(traces_dummy))
        if len(distance_dummy) == 2:
            label = currentSec_backup.label
            if not label in list(points_lines.keys()):
                points_lines[label] = {}
                points_lines[label]['x'] = []
                points_lines[label]['y'] = []
                points_lines[label]['color'] = cmap[label]
                points_lines[label]['marker'] = '.'
                points_lines[label]['linestyle'] = 'None'
                points_lines[label]['t'] = cell.tVec[n]
            difference = np.abs(traces_dummy[1] - traces_dummy[0])
            points_lines[label]['x'].append(distance_dummy[1] if difference >
                                            difference_limit else float('nan'))
            points_lines[label]['y'].append(traces_dummy[1])

        else:
            out['x'] = distance_dummy
            out['y'] = traces_dummy
            out['color'] = cmap[currentSec_backup.label]
            out['label'] = currentSec_backup.label
            out['t'] = cell.tVec[n]
            out_all_lines.append(out)
    out_all_lines.extend(list(points_lines.values()))
    return out_all_lines


#%time silent = [get_lines(cell, i) for i in range(1000)]


def init_fig(xlim=(0, 1500), ylim=(-80, 0)):
    fig = plt.figure(figsize=(5, 3), dpi=72)
    ax = fig.add_subplot(111)
    ax.set_xlim(xlim)
    ax.set_ylim(ylim)
    return fig, ax


import copy


def plot_lines_fun(lines, ax):
    '''generate plots out of lines '''
    out_lines = []
    lines = copy.deepcopy(lines)
    for line in lines:
        x = line['x']
        y = line['y']
        t = line['t']
        del line['x']
        del line['y']
        del line['t']

        dummy, = ax.plot(x, y, **line)
        out_lines.append(dummy)
        ax.set_title("%.3f" % t)
    return out_lines


#@dask.delayed(traverse = False)
def _in_parallel_context(paths, lines_objects, xlim=(0, 1500), ylim=(-80, 0)):
    # some ideas how to speed up figure drawing are taken from here:
    # http://bastibe.de/2013-05-30-speeding-up-matplotlib.html
    '''helper function to launch generation of images in parallel'''
    fig, ax = init_fig(xlim, ylim)
    plot_lines = plot_lines_fun(lines_objects[0], ax)

    for path, lines_object in zip(paths, lines_objects):
        for line, plot_line in zip(lines_object, plot_lines):
            plot_line.set_ydata(line['y'])
            ax.set_title("%.3f" % line['t'])
        fig.savefig(path)
    plt.close()


def parallelMovieMaker(basedir, lines, xlim=(0, 1500), ylim=(-80, 0)):
    '''creates figures in parallel and returns animation object.
    basedir: path to store images
    lines: list of dictionaries of lines (generated by function generate_lines)
    xlim: limits of x axis
    ylim: limits of y axis
    '''
    print("parallelMovieMaker")
    import tempfile
    if not os.path.exists(basedir):
        os.makedirs(basedir)
    basepath = tempfile.mkdtemp(dir=basedir, prefix='animation_')
    print("files are here: {}".format(os.path.join(basepath, '*.png')))
    paths = [
        os.path.join(basepath,
                     str(i).zfill(6) + '.png') for i in range(len(lines))
    ]

    # split paths and lines in chunks
    paths_chunks = chunkIt(paths, multiprocessing.cpu_count())
    lines_chunks = chunkIt(lines, multiprocessing.cpu_count())
    delayed_list = [_in_parallel_context(path, line, xlim = xlim, ylim = ylim) \
                    for path, line in zip(paths_chunks, lines_chunks)]

    #dask.compute(delayed_list, scheduler="multiprocessing", optimize = False)
    #print "start computing"
    #dask.delayed(delayed_list).compute(scheduler="multiprocessing", optimize = False)

    return paths

def cell_to_animation(cell, xlim = None, ylim = None, tstart = 245, tend = 310, tstep = 1, \
                              range_vars = 'Vm', plot_synaptic_input = False, \
                              outdir = 'animation'):
    '''takes a cell object and creates a 2d animation
    
    outdir: folder, where animation should be saved. The result will be .png files.
 
    xlim: tuple like (0, 1600) that defines the limits of the x axis.
            If None, tries to get default values for range var from get_default_axis
            Default: None. 
    ylim: tuple like (-80 0) that defines the limits of the y axis
            If None, tries to get default values for range var from get_default_axis
            Default: None.     
    tstart: time when animation should be started
    tend: time when animation should be stopped
    tstep: timestep between frames
    range_vars: str or list of str: range vars to display, default: 'Vm'
    return glob: if false: only returns animation object, else returns 
                tuple with globstring and animation object
                '''

    if isinstance(range_vars, str):
        range_vars = [range_vars]
    indices = [
        find_closest_index(cell.tVec, i)
        for i in np.arange(tstart, tend, tstep)
    ]  #in case of vardt, pic
    lines = [get_lines(cell, index, range_vars=range_vars) for index in indices]
    if xlim is None and ylim is None:
        xlim, ylim = get_default_axis(range_vars[0])
    paths = parallelMovieMaker(outdir, lines, xlim=xlim, ylim=ylim)
    return paths


@functools.wraps(cell_to_animation)
def cell_to_ipython_animation(*args, **kwargs):
    try:
        embedded = kwargs['embedded']
        del kwargs['embedded']
    except KeyError:
        embedded = False
    paths = cell_to_animation(*args, **kwargs)
    ani = display_animation(paths, embedded=embedded)
    return ani<|MERGE_RESOLUTION|>--- conflicted
+++ resolved
@@ -8,11 +8,7 @@
 import functools
 from base64 import b64encode
 import multiprocessing
-<<<<<<< HEAD
-from isf_data_base.utils import chunkIt
-=======
 from data_base.utils import chunkIt
->>>>>>> 334cf0e2
 
 html_template = 'animation_template.html'
 
