--- conflicted
+++ resolved
@@ -114,11 +114,7 @@
                 frames = []
                 for f in os.listdir(temp_folder):
                     if f.endswith(images_format):
-<<<<<<< HEAD
                         frames.append(Image.open(os.path.join(images,f)))
-=======
-                        frames.append(Image.open(os.path.join(temp_folder,f)))
->>>>>>> 92594cf7
                 # Save into a GIF file that loops forever   
                 frames[0].save(out_path, format='GIF', append_images=frames[1:], save_all=True, duration=interval, loop=0)
     else:
@@ -145,7 +141,7 @@
     CAVEAT: the paths need to be relative to the location of the ipynb / html file, since
     the are resolved in the browser and not by python'''
     if animID is None:
-        animID = np.random.randint(arrow_size000000000000) # needs to be unique within one ipynb
+        animID = np.random.randint(10000000000000) # needs to be unique within one ipynb
     env = jinja2.Environment(loader=jinja2.FileSystemLoader(os.path.dirname(__file__)))
     template = env.get_template('animation_template.html')
 
@@ -170,20 +166,20 @@
     - files_format: format of the files to get
     Returns:
     List of the files contained in the files argument. These files are in order, and takes into account
-    if the name of the file is a number (1 would go before arrow_size even if the number of the file is not 0-padded). 
+    if the name of the file is a number (1 would go before 10 even if the number of the file is not 0-padded). 
     If the files param was a list of directories, the files are in order within each directory but the
     directories order is maintained.
     Example:
     if files is a list of directories:
         [dir_a,  dir_b, dir_c] containing the following files:
          dir_a | dir_b | dir_c
-           arrow_size0 | world |     C
-            arrow_size |    30 |     B
+           100 | world |     C
+            10 |    30 |     B
              2 |     5 |     A
              1 | hello |    70
           file |   200 |     9
     the result would be:
-    1, 2, arrow_size, arrow_size0, file, 5, 30, 200, hello, world, 9, 70, A, B, C        
+    1, 2, 10, 100, file, 5, 30, 200, hello, world, 9, 70, A, B, C        
     '''
 
     if isinstance(files, str):
