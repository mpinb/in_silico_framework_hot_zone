--- conflicted
+++ resolved
@@ -2,15 +2,11 @@
 from data_base.utils import silence_stdout
 import single_cell_parser as scp
 import single_cell_parser.analyze as sca
-<<<<<<< HEAD
-from data_base.analyze import excitatory, inhibitory
-=======
 import logging
 logger = logging.getLogger("ISF").getChild(__name__)
 from config.cell_types import EXCITATORY, INHIBITORY
 # import Interface as I # moved to bottom becose auf circular import
 
->>>>>>> b90ea5f4
 
 def get_cell_activations(network_param, tStop=350):
     param = network_param
