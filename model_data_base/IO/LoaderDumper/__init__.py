--- conflicted
+++ resolved
@@ -19,12 +19,8 @@
 which is the intended way to reload arbitrary objects saved with a Dumper.
 '''
 
-<<<<<<< HEAD
-def load(savedir, load_data = True, loader_kwargs = {}):
-=======
 
 def load(savedir, load_data=True, loader_kwargs={}):
->>>>>>> 74d3d811
     '''Standard interface to load data, that was saved to savedir
     with an arbitrary dumper'''
     #     with open(os.path.join(savedir, 'Loader.pickle'), 'rb') as file_:
